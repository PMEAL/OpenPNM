--- conflicted
+++ resolved
@@ -62,10 +62,6 @@
         'scikit-image',
         'scipy',
         'sympy',
-<<<<<<< HEAD
-        'terminaltables',
-=======
->>>>>>> 3330e598
         'thermo',
         'tqdm',
         'transforms3d',
