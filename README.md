[![](https://github.com/PMEAL/OpenPNM/actions/workflows/nightly.yml/badge.svg)](https://github.com/PMEAL/OpenPNM/actions/workflows/nightly.yml)
[![](https://codecov.io/gh/PMEAL/OpenPNM/branch/dev/graph/badge.svg)](https://codecov.io/gh/PMEAL/OpenPNM)
[![](https://img.shields.io/badge/Documentation-Read-blue.svg)](https://pmeal.github.io/OpenPNM/)
[![](https://badge.fury.io/py/openpnm.svg)](https://pypi.python.org/pypi/openpnm)
[![](https://anaconda.org/conda-forge/openpnm/badges/installer/conda.svg)](https://anaconda.org/conda-forge/openpnm)

-----

<<<<<<< HEAD
=======
> VERSION 3.0 of OpenPNM is now out. All the [examples on the website](https://openpnm.org/_examples/index.html) are now using the features and idioms of V3. For a description of the main changes please see our [recent blog post](http://pmeal.com/posts/2022-10-10-notebook-post/). 

>>>>>>> 26304e40
# Overview of OpenPNM

*OpenPNM* is a comprehensive framework for performing pore network simulations of porous materials.

## More Information

For more details about the package can be found in the [on-line documentation](https://openpnm.org)

## Installation and Requirements

### Preferred method
The preferred way of installing OpenPNM is through [Anaconda Cloud](https://anaconda.org/conda-forge/openpnm) using:

```
conda install -c conda-forge openpnm
```

### Alternative method
OpenPNM can also be installed from the [Python Package Index](https://pypi.org/project/openpnm/) using:

```
pip install openpnm
```

However, we don't recommend installing using `pip` since `pypardiso`, which is a blazing fast direct solver, is not available for Windows users who use Python 3.7+.

### For developers
For developers who intend to change the source code or contribute to OpenPNM, the source code can be downloaded from [Github](https://github.com/pmeal/OpenPNM/) and installed by running:

```
pip install -e 'path/to/downloaded/files'
```

The advantage to installing from the source code is that you can edit the files and have access to your changes each time you import *OpenPNM*.

OpenPNM requires the *Scipy Stack* (Numpy, Scipy, Matplotlib, etc), which is most conveniently obtained by installing the [Anaconda Distribution](https://conda.io/docs/user-guide/install/download.html).

## Asking Questions and Getting Help

Github now has a [Discussions](https://github.com/PMEAL/OpenPNM/discussions) function, which works similarly to [stack overflow](https://www.stackoverflow.com).  Please post your question in the [Q&A category](https://github.com/PMEAL/OpenPNM/discussions?discussions_q=category%3AQ%26A) so devs or users can provide answers, vote on accepted answers, improve on each other's answers, and generally discuss things. Most importantly, all answers are searchable so eventually, once enough questions have been posted and answered, you can find what you're looking for with a simple search.

## Contact

OpenPNM is developed by the Porous Materials Engineering and Analysis Lab [(PMEAL)](http://pmeal.com), in the [Department of Chemical Engineering](https://uwaterloo.ca/chemical-engineering/) at the [University of Waterloo](https://uwaterloo.ca/) in Waterloo, Ontario, Canada.

The lead developer for this project is Prof. Jeff Gostick (jgostick@gmail.com).

## Acknowledgements

OpenPNM is grateful to [CANARIE](https://canarie.ca) for their generous funding over the past few years.  We would also like to acknowledge the support of [NSERC of Canada](https://www.nserc-crsng.gc.ca/) for funding many of the student that have contributed to OpenPNM since it's inception in 2011.

## Citation

If you use OpenPNM in a publication, please cite the following paper:

> _Gostick et al._ "**OpenPNM: a pore network modeling package.**" Computing in Science & Engineering 18, no. 4 (2016): 60-74.
> [doi:10.1109/MCSE.2016.49](https://ieeexplore.ieee.org/document/7478437)

Also, we ask that you "star" :star: this repository so we can track the number of users who are interested in this project, which is helpful for securing future grant funding.<|MERGE_RESOLUTION|>--- conflicted
+++ resolved
@@ -6,11 +6,8 @@
 
 -----
 
-<<<<<<< HEAD
-=======
 > VERSION 3.0 of OpenPNM is now out. All the [examples on the website](https://openpnm.org/_examples/index.html) are now using the features and idioms of V3. For a description of the main changes please see our [recent blog post](http://pmeal.com/posts/2022-10-10-notebook-post/). 
 
->>>>>>> 26304e40
 # Overview of OpenPNM
 
 *OpenPNM* is a comprehensive framework for performing pore network simulations of porous materials.
