import numpy as np
<<<<<<< HEAD
from openpnm.algorithms import GenericTransport, SettingsGenericTransport
=======
from numpy.linalg import norm
from scipy.optimize.nonlin import TerminationCondition
# Uncomment this line when we stop supporting Python 3.6
# from dataclasses import dataclass, field
# from typing import List
from openpnm.algorithms import GenericTransport
>>>>>>> 0192a123
from openpnm.utils import logging, Docorator, GenericSettings
from openpnm.utils import SettingsAttr
from traits.api import List, Str, Int
docstr = Docorator()
logger = logging.getLogger(__name__)


<<<<<<< HEAD
# @docstr.get_sections(base='SettingsReactiveTransport', sections=docstr.all_sections)
# @docstr.dedent
class SettingsReactiveTransport(SettingsGenericTransport):
    r"""

    Parameters
    ----------
    %(SettingsGenericTransport.parameters)s
    sources : list of strings
        The names of the source term models

    """
    sources = List(Str())
    test = Int(3)

=======
>>>>>>> 0192a123
@docstr.get_sections(base='ReactiveTransportSettings',
                     sections=docstr.all_sections)
@docstr.dedent
class ReactiveTransportSettings(GenericSettings):
    r"""

    Parameters
    ----------
    %(GenericTransportSettings.parameters)s

    quantity : str
        The name of the physical quantity to be calculated
    conductance : str
        The name of the pore-scale transport conductance values. These are
        typically calculated by a model attached to a *Physics* object
        associated with the given *Phase*.

    Other Parameters
    ----------------
    sources : list
        List of source terms that have been added
    relaxation_quantity : float (default = 1.0)
        A relaxation factor to control under-relaxation for the quantity
        solving for. Factor approaching 0 leads to improved stability but
        slower simulation. Factor approaching 1 gives fast simulation but
        may be unstable.
    newton_maxiter : int
        Maximum number of iterations allowed for the nonlinear solver to
        converge.
    f_rtol : float
        Relative tolerance for the solution residual
    x_rtol : float
        Relative tolerance for the solution vector

    ----

    **The following parameters pertain to the ``GenericTransport`` class**

    %(GenericTransportSettings.other_parameters)s

    """

<<<<<<< HEAD
    nlin_max_iter = 5000
    relaxation_source = 1.0
    relaxation_quantity = 1.0
=======
    # Swap the following 2 lines when we stop supporting Python 3.6
    # sources: List = field(default_factory=lambda: [])
>>>>>>> 0192a123
    sources = []
    relaxation_quantity = 1.0
    newton_maxiter = 5000
    f_rtol = 1e-6
    x_rtol = 1e-6



@docstr.get_sections(base='ReactiveTransport', sections=['Parameters'])
@docstr.dedent
class ReactiveTransport(GenericTransport):
    r"""
    A subclass for steady-state simulations with (optional) source terms.

    Parameters
    ----------
    %(GenericTransport.parameters)s

    Notes
    -----
    This subclass performs steady simulations of transport phenomena with
    reactions when source terms are added.

    """

    def __init__(self, phase=None, settings={}, **kwargs):
        super().__init__(**kwargs)
        self.settings._update_settings_and_docs(ReactiveTransportSettings)
        self.settings.update(settings)
        self.sets = SettingsAttr(SettingsReactiveTransport())
        self.sets._update(settings)
        if phase is not None:
            self.settings['phase'] = phase.name

    @docstr.dedent
    def reset(self, source_terms=False, **kwargs):
        r"""
        %(GenericTransport.reset.full_desc)s

        Parameters
        ----------
        %(GenericTransport.reset.parameters)s
        source_terms : bool
            If ``True`` removes source terms. The default is ``False``.

        """
        super().reset(**kwargs)
        if not source_terms:
            return
        # Remove item from label dictionary
        for item in self.settings['sources']:
            self.pop(item)
        # Reset the settings dict
        self.settings['sources'] = []

    def set_source(self, propname, pores, mode='overwrite'):
        r"""
        Applies a given source term to the specified pores.

        Parameters
        ----------
        propname : str
            The property name of the source term model to be applied.
        pores : array_like
            The pore indices where the source term should be applied.
        mode : str
            Controls how the sources are applied (see table under Notes).
            The default is 'overwrite'. Options are:

            ===========  =====================================================
            mode         meaning
            ===========  =====================================================
            'add'        Adds supplied source term to already existing
                         ones.
            'overwrite'  Deletes all existing source terms of the given
                         ``propname`` then adds the specified new ones.
            ===========  =====================================================

        Notes
        -----
        Source terms cannot be applied in pores where boundary conditions
        have already been set. Attempting to do so will result in an error
        being raised.

        """
        propname = self._parse_prop(propname, "pore")
        locs = self.tomask(pores=pores)
        # Check if any BC is already set in the same locations
        locs_BC = np.isfinite(self['pore.bc_value']) + np.isfinite(self['pore.bc_rate'])
        if (locs & locs_BC).any():
            raise Exception("BCs present in given pores, can't assign source term")
        self.set_label(propname, pores=locs, mode=mode)
        # Check if propname already in source term list
        if propname not in self.settings['sources']:
            self.settings['sources'].append(propname)

    def remove_source(self, propname, pores=None):
        r"""
        Removes source terms from specified pores.

        Parameters
        ----------
        propname : str
            The property name of the source term model to be removed.
        pores : array_like
            The pore indices where the source term should be applied.

        """
        locs = self.tomask(pores=pores or self.Ps)
        self.set_label(propname, pores=locs, mode='remove')
        # TODO: if pores=None: remove the label -> reuse in reset method

    def _update_iterative_props(self):
        """r
        Regenerates phase, geometries, and physics objects using the
        current value of ``quantity``.

        Notes
        -----
        The algorithm directly writes the value of 'quantity' into the
        phase, which is against one of the OpenPNM rules of objects not
        being able to write into each other.

        """
        iterative_props = self._get_iterative_props()
        if not iterative_props:
            return
        # Fetch objects associated with the algorithm
        phase = self.project.find_phase(self)
        physics = self.project.find_physics(phase=phase)
        geometries = self.project.geometries().values()
        # Update 'quantity' on phase with the most recent value
        quantity = self.settings['quantity']
        phase[quantity] = self.x
        # Regenerate all associated objects
        phase.regenerate_models(propnames=iterative_props)
        for geom in geometries:
            geom.regenerate_models(iterative_props)
        for phys in physics:
            phys.regenerate_models(iterative_props)

    def _apply_sources(self):
        """r
        Updates ``A`` and ``b``, applying source terms to specified pores.

        Notes
        -----
        Phase and physics objects are also updated before applying source
        terms to ensure that source terms values are associated with the
        current value of 'quantity'.

        """
        phase = self.project.find_phase(self)
        for item in self.settings['sources']:
            # Fetch linearized values of the source term
            Ps = self.pores(item)
            S1, S2 = [phase[f"{item}.{Si}"] for Si in ["S1", "S2"]]
            # Modify A and b: diag(A) += -S1, b += S2
            diag = self.A.diagonal()
            diag[Ps] += -S1[Ps]
            self.A.setdiag(diag)
            self.b[Ps] += S2[Ps]

    def _run_special(self, solver, x0):
        r"""
        Repeatedly updates ``A``, ``b``, and the solution guess within
        according to the applied source term then calls ``_solve`` to
        solve the resulting system of linear equations.

        Stops when the max-norm of the residual drops by at least
        ``f_rtol``:

            ``norm(R_n) < norm(R_0) * f_rtol``

        AND

            ``norm(dx) < norm(x) * x_rtol``

        where R_i is the residual at ith iteration, x is the solution at
        current iteration, and dx is the change in the solution between two
        consecutive iterations. ``f_rtol`` and ``x_rtol`` are defined in
        the algorithm's settings under: ``alg.settings['f_rtol']``, and
        ``alg.settings['x_rtol']``, respectively.

        Parameters
        ----------
        x0 : ndarray
            Initial guess of the unknown variable

        """
        w = self.settings['relaxation_quantity']
        maxiter = self.settings['newton_maxiter']
        f_rtol = self.settings['f_rtol']
        x_rtol = self.settings['f_xtol']
        xold = self.x
        dx = self.x - xold
        condition = TerminationCondition(f_rtol=f_rtol, x_rtol=x_rtol)

        for i in range(maxiter):
            res = self._get_residual()
            self.is_converged = condition.check(f=res, x=xold, dx=dx)
            if self.is_converged:
                logger.info(f'Solution converged, residual norm: {norm(res):.4e}')
                return
            super()._run_special(solver=solver, x0=xold, w=w)
            dx = self.x - xold
            xold = self.x
            logger.info(f'Iteration #{i:<4d} | Residual norm: {norm(res):.4e}')
        logger.critical(f"{self.name} didn't converge after {maxiter} iterations")

    def _update_A_and_b(self):
        r"""
        Builds/updates A, b based on the recent solution on algorithm object.
        """
        self._update_iterative_props()
        super()._update_A_and_b()
        self._apply_sources()

    def _get_iterative_props(self):
        r"""
        Finds and returns properties that need to be iterated while
        running the algorithm.
        """
        import networkx as nx
        phase = self.project.find_phase(self)
        physics = self.project.find_physics(phase=phase)
        geometries = self.project.geometries().values()
        # Generate global dependency graph
        dg = nx.compose_all([x.models.dependency_graph(deep=True)
                             for x in [phase, *geometries, *physics]])
        base_props = [self.settings["quantity"]]
        # Find all props downstream that depend on 'quantity'
        dg = nx.DiGraph(nx.edge_dfs(dg, source=base_props))
        if len(dg.nodes) == 0:
            return []
        iterative_props = list(nx.dag.lexicographical_topological_sort(dg))
        # Remove 'quantity' from iterative_props since it is not!
        iterative_props.remove(self.settings["quantity"])
        return iterative_props

    def _get_residual(self, x=None):
        r"""
        Calculates solution residual based on the given ``x`` based on the
        following formula:

            ``R = A * x - b``

        """
        if x is None:
            x = self.x
        return self.A * x - self.b

    @docstr.dedent
    def _set_BC(self, pores, bctype, bcvalues=None, mode='merge'):
        r"""
        Applies boundary conditions to specified pores if no source terms
        are already assigned to these pores. Otherwise, raise an error.

        Parameters
        ----------
        %(GenericTransport._set_BC.parameters)s

        Notes
        -----
        %(GenericTransport._set_BC.notes)s

        """
        msg = "Source term already present in given pores, can't assign BCs"
        # Ensure that given pores do not have source terms already set
        for item in self.settings['sources']:
            if np.any(self[item][pores]):
                raise Exception(msg)
        # Assign BCs if above check passes
        super()._set_BC(pores=pores, bctype=bctype, bcvalues=bcvalues, mode=mode)<|MERGE_RESOLUTION|>--- conflicted
+++ resolved
@@ -1,14 +1,7 @@
 import numpy as np
-<<<<<<< HEAD
-from openpnm.algorithms import GenericTransport, SettingsGenericTransport
-=======
 from numpy.linalg import norm
 from scipy.optimize.nonlin import TerminationCondition
-# Uncomment this line when we stop supporting Python 3.6
-# from dataclasses import dataclass, field
-# from typing import List
-from openpnm.algorithms import GenericTransport
->>>>>>> 0192a123
+from openpnm.algorithms import GenericTransport, SettingsGenericTransport
 from openpnm.utils import logging, Docorator, GenericSettings
 from openpnm.utils import SettingsAttr
 from traits.api import List, Str, Int
@@ -16,24 +9,6 @@
 logger = logging.getLogger(__name__)
 
 
-<<<<<<< HEAD
-# @docstr.get_sections(base='SettingsReactiveTransport', sections=docstr.all_sections)
-# @docstr.dedent
-class SettingsReactiveTransport(SettingsGenericTransport):
-    r"""
-
-    Parameters
-    ----------
-    %(SettingsGenericTransport.parameters)s
-    sources : list of strings
-        The names of the source term models
-
-    """
-    sources = List(Str())
-    test = Int(3)
-
-=======
->>>>>>> 0192a123
 @docstr.get_sections(base='ReactiveTransportSettings',
                      sections=docstr.all_sections)
 @docstr.dedent
@@ -76,14 +51,9 @@
 
     """
 
-<<<<<<< HEAD
     nlin_max_iter = 5000
     relaxation_source = 1.0
     relaxation_quantity = 1.0
-=======
-    # Swap the following 2 lines when we stop supporting Python 3.6
-    # sources: List = field(default_factory=lambda: [])
->>>>>>> 0192a123
     sources = []
     relaxation_quantity = 1.0
     newton_maxiter = 5000
