--- conflicted
+++ resolved
@@ -1,7 +1,4 @@
-<<<<<<< HEAD
-=======
 import pyamg
->>>>>>> 81587895
 import importlib
 import numpy as np
 import scipy.sparse as sprs
@@ -10,33 +7,9 @@
 from scipy.spatial import cKDTree
 from openpnm.topotools import iscoplanar
 from openpnm.algorithms import GenericAlgorithm
-<<<<<<< HEAD
 from openpnm.utils import logging, Docorator
-=======
-from openpnm.utils import logging
->>>>>>> 81587895
 logger = logging.getLogger(__name__)
 docstr = Docorator()
-
-# Set some default settings
-def_set = {'phase': None,
-           'conductance': None,
-           'quantity': None,
-           'solver_family': 'scipy',
-           'solver_type': 'cg',
-           'solver_preconditioner': 'jacobi',
-           'solver_atol': 1e-6,
-           'solver_rtol': 1e-6,
-           'solver_maxiter': 5000,
-           'gui': {'setup':        {'quantity': '',
-                                    'conductance': ''},
-                   'set_rate_BC':  {'pores': None,
-                                    'values': None},
-                   'set_value_BC': {'pores': None,
-                                    'values': None},
-                   'remove_BC':    {'pores': None}
-                   }
-           }
 
 # Set some default settings
 def_set = {'phase': None,
@@ -144,27 +117,14 @@
 
 
     """
-<<<<<<< HEAD
     def __init__(self, phase=None, settings={}, **kwargs):
         super().__init__(**kwargs)
-=======
-
-    def __init__(self, project=None, network=None, phase=None, settings={},
-                 **kwargs):
->>>>>>> 81587895
         # Apply default settings
         self.settings.update(def_set)
         # Overwrite any given in init
         self.settings.update(settings)
         # Assign phase if given during init
         self.setup(phase=phase)
-<<<<<<< HEAD
-=======
-        # If network given, get project, otherwise let parent class create it
-        if network is not None:
-            project = network.project
-        super().__init__(project=project, **kwargs)
->>>>>>> 81587895
         # Create some instance attributes
         self._A = None
         self._pure_A = None
@@ -220,54 +180,6 @@
             Limits the number of iterations to attempt before quiting when
             aiming for the specified tolerance. The default is 5000.
 
-<<<<<<< HEAD
-=======
-        Parameters
-        ----------
-        phase : OpenPNM Phase object
-            The phase on which the algorithm is to be run.
-
-        quantity : string
-            The name of the physical quantity to be calculated.
-
-        conductance : string
-            The name of the pore-scale transport conductance values.  These
-            are typically calculated by a model attached to a *Physics* object
-            associated with the given *Phase*.
-
-        solver : string
-            To use the default scipy solver, set this value to `spsolve` or
-            `umfpack`.  To use an iterative solver or a non-scipy solver,
-            additional arguments are required as described next.
-
-        solver_family : string
-            The solver package to use.  OpenPNM currently supports ``scipy``,
-            ``pyamg`` and ``petsc`` (if you have it installed).  The default is
-            ``scipy``.
-
-        solver_type : string
-            The specific solver to use.  For instance, if ``solver_family`` is
-            ``scipy`` then you can specify any of the iterative solvers such as
-            ``cg`` or ``gmres``.  [More info here]
-            (https://docs.scipy.org/doc/scipy/reference/sparse.linalg.html)
-
-        solver_preconditioner : string
-            This is used by the PETSc solver to specify which preconditioner
-            to use.  The default is ``jacobi``.
-
-        solver_atol : scalar
-            Used to control the accuracy to which the iterative solver aims.
-            The default is 1e-6.
-
-        solver_rtol : scalar
-            Used by PETSc as an additional tolerance control.  The default is
-            1e-6.
-
-        solver_maxiter : scalar
-            Limits the number of iterations to attempt before quiting when
-            aiming for the specified tolerance. The default is 5000.
-
->>>>>>> 81587895
         """
         if phase:
             self.settings['phase'] = phase.name
@@ -555,29 +467,16 @@
         A = A.tocsr()
 
         # Default behavior -> use Scipy's default solver (spsolve)
-<<<<<<< HEAD
-        if self.settings['solver'] in ['spsolve', 'umfpack']:
-            self.settings['solver_family'] = 'scipy'
-            self.settings['solver_type'] = 'spsolve'
-            self.settings['solver_atol'] = def_set['solver_atol']
-=======
->>>>>>> 81587895
         if self.settings['solver'] == 'pyamg':
             self.settings['solver_family'] = 'pyamg'
         if self.settings['solver'] == 'petsc':
             self.settings['solver_family'] = 'petsc'
 
         # Set tolerance for iterative solvers
-<<<<<<< HEAD
-        min_A = np.abs(A.data).min()
-        min_b = np.abs(b).min() or 1e100
-        tol = min(min_A, min_b) * self.settings['solver_atol']
-=======
         rtol = self.settings['solver_rtol']
         min_A = np.abs(A.data).min()
         min_b = np.abs(b).min() or 1e100
         atol = min(min_A, min_b) * rtol
->>>>>>> 81587895
 
         # SciPy
         if self.settings['solver_family'] == 'scipy':
@@ -587,17 +486,9 @@
                          'minres', 'gcrotmk', 'qmr']
             solver = getattr(sprs.linalg, self.settings['solver_type'])
             if self.settings['solver_type'] in iterative:
-<<<<<<< HEAD
-                x, exit_code = solver(A=A, b=b, tol=tol,
-                                      maxiter=self.settings['solver_maxiter'])
-                if exit_code > 0:
-                    if np.linalg.norm(A*x-b) < tol:
-                        return x
-=======
                 x, exit_code = solver(A=A, b=b, atol=atol, tol=rtol,
                                       maxiter=self.settings['solver_maxiter'])
                 if exit_code > 0:
->>>>>>> 81587895
                     raise Exception('SciPy solver did not converge! ' +
                                     'Exit code: ' + str(exit_code))
             else:
@@ -626,11 +517,7 @@
             B = np.ones((self.A.shape[0], 1))
             mc = min(10, int(A.shape[0]//4))
             ml = pyamg.smoothed_aggregation_solver(A, B, max_coarse=mc)
-<<<<<<< HEAD
-            x = ml.solve(b=b, tol=tol)
-=======
             x = ml.solve(b=b, tol=atol)
->>>>>>> 81587895
             return x
 
     def results(self):
