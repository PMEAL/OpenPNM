import numpy as np
import scipy.sparse.linalg
import warnings
import scipy.sparse.csgraph as spgr
from copy import deepcopy
from scipy.spatial import ConvexHull
from scipy.spatial import cKDTree
from openpnm.topotools import iscoplanar, is_fully_connected, dimensionality
from openpnm.algorithms import GenericAlgorithm
from openpnm.utils import logging, prettify_logger_message
from openpnm.utils import Docorator, SettingsAttr
from openpnm.utils import is_symmetric
from openpnm.solvers import PardisoSpsolve
docstr = Docorator()
logger = logging.getLogger(__name__)


@docstr.get_sections(base='GenericTransportSettings', sections=['Parameters',
                                                                'Other Parameters'])
@docstr.dedent
class GenericTransportSettings:
    r"""
    Defines the settings for GenericTransport algorithms

    Parameters
    ----------
    %(GenericAlgorithmSettings.parameters)s
    quantity : str
        The name of the physical quantity to be calculated
    conductance : str
        The name of the pore-scale transport conductance values. These are
        typically calculated by a model attached to a *Physics* object
        associated with the given *Phase*.

    Other Parameters
    ----------------
    cache_A : bool
        If ``True``, A matrix is cached and rather than getting rebuilt.
    cache_b : bool
        If ``True``, b vector is cached and rather than getting rebuilt.

    """
    prefix = 'transport'
    phase = ''
    quantity = ''
    conductance = ''
    cache_A = True
    cache_b = True
    variable_props = []


@docstr.get_sections(base='GenericTransport', sections=['Parameters'])
@docstr.dedent
class GenericTransport(GenericAlgorithm):
    r"""
    This class implements steady-state linear transport calculations.

    Parameters
    ----------
    %(GenericAlgorithm.parameters)s

    """
    def __new__(cls, *args, **kwargs):
        instance = super(GenericTransport, cls).__new__(cls, *args, **kwargs)
        # Create some instance attributes
        instance._A = None
        instance._b = None
        instance._pure_A = None
        instance._pure_b = None
        return instance

    def __init__(self, phase, settings={}, **kwargs):
        self.settings = SettingsAttr(GenericTransportSettings, settings)
        super().__init__(settings=self.settings, **kwargs)
        self.settings['phase'] = phase.name
        self['pore.bc_rate'] = np.nan
        self['pore.bc_value'] = np.nan

    @property
    def x(self):
        return self[self.settings['quantity']]

    @x.setter
    def x(self, value):
        self[self.settings['quantity']] = value

    @docstr.get_full_description(base='GenericTransport.reset')
    @docstr.get_sections(base='GenericTransport.reset', sections=['Parameters'])
    @docstr.dedent
    def reset(self, bcs=False, results=True):
        r"""
        Resets the algorithm to enable re-use.

        This allows the reuse of an algorithm inside a for-loop for
        parametric studies. The default behavior means that only
        ``alg.reset()`` and ``alg.run()`` must be called inside a loop.
        To reset the algorithm more completely requires overriding the
        default arguments.

        Parameters
        ----------
        results : bool
            If ``True`` all previously calculated values pertaining to
            results of the algorithm are removed. The default value is
            ``True``.
        bcs : bool
            If ``True`` all previous boundary conditions are removed.

        """
        self._pure_b = self._b = None
        self._pure_A = self._A = None
        if bcs:
            self['pore.bc_value'] = np.nan
            self['pore.bc_rate'] = np.nan
        if results:
            self.pop(self.settings['quantity'], None)

    @docstr.dedent
    def set_value_BC(self, pores, values, mode='merge'):
        r"""
        Applues constant value boundary conditons to the specified pores.

        These are sometimes referred to as Dirichlet conditions.

        Parameters
        ----------
        pores : array_like
            The pore indices where the condition should be applied
        values : float or array_like
            The value to apply in each pore. If a scalar is supplied
            it is assigne to all locations, and if a vector is applied is
            must be the same size as the indices given in ``pores``.
        mode : str, optional
            Controls how the boundary conditions are applied. The default
            value is 'merge'. Options are:

            ===========  =====================================================
            mode         meaning
            ===========  =====================================================
            'merge'      Adds supplied boundary conditions to already
                         existing conditions, and also overwrites any
                         existing values. If BCs of the complementary type
                         already exist in the given locations, those
                         values are kept.
            'overwrite'  Deletes all boundary conditions of the given type
                         then adds the specified new ones (unless
                         locations already have BCs of the other type)
            ===========  =====================================================

        Notes
        -----
        The definition of ``quantity`` is specified in the algorithm's
        ``settings``, e.g. ``alg.settings['quantity'] = 'pore.pressure'``.

        """
        self._set_BC(pores=pores, bctype='value', bcvalues=values, mode=mode)

    def set_rate_BC(self, pores, rates=None, total_rate=None, mode='merge',
                    **kwargs):
        r"""
        Apply constant rate boundary conditons to the specified locations.

        Parameters
        ----------
        pores : array_like
            The pore indices where the condition should be applied
        rates : float or array_like, optional
            The rates to apply in each pore. If a scalar is supplied that
            rate is assigned to all locations, and if a vector is supplied
            it must be the same size as the indices given in ``pores``.
        total_rate : float, optional
            The total rate supplied to all pores. The rate supplied by
            this argument is divided evenly among all pores. A scalar must
            be supplied! Total_rate cannot be specified if rate is
            specified.
        mode : str, optional
            Controls how the boundary conditions are applied. The default
            value is 'merge'. Options are:

            ===========  =====================================================
            mode         meaning
            ===========  =====================================================
            'merge'      Adds supplied boundary conditions to already
                         existing conditions, and also overwrites any
                         existing values. If BCs of the complementary type
                         already exist in the given locations, those
                         values are kept.
            'overwrite'  Deletes all boundary conditions of the given type
                         then adds the specified new ones (unless
                         locations already have BCs of the other type)
            ===========  =====================================================

        Notes
        -----
        The definition of ``quantity`` is specified in the algorithm's
        ``settings``, e.g. ``alg.settings['quantity'] = 'pore.pressure'``.

        """
        # support 'values' keyword
        if 'values' in kwargs.keys():
            rates = kwargs.pop("values")
            warnings.warn("'values' has been deprecated, use 'rates' instead.",
                          DeprecationWarning)
        # handle total_rate feature
        if total_rate is not None:
            if not np.isscalar(total_rate):
                raise Exception('total_rate argument accepts scalar only!')
            if rates is not None:
                raise Exception('Cannot specify both arguments: rate and '
                                + 'total_rate')
            pores = self._parse_indices(pores)
            rates = total_rate/pores.size
        self._set_BC(pores=pores, bctype='rate', bcvalues=rates, mode=mode)

    @docstr.get_sections(base='GenericTransport._set_BC',
                         sections=['Parameters', 'Notes'])
    def _set_BC(self, pores, bctype, bcvalues=None, mode='merge'):
        r"""
        This private method is called by public facing BC methods, to
        apply boundary conditions to specified pores

        Parameters
        ----------
        pores : array_like
            The pores where the boundary conditions should be applied
        bctype : str
            Specifies the type or the name of boundary condition to apply.
            The types can be one one of the following:

            ===========  =====================================================
            bctype       meaning
            ===========  =====================================================
            'value'      Specify the value of the quantity in each pore
            'rate'       Specify the flow rate into each pore
            ===========  =====================================================

        bcvalues : int or array_like
            The boundary value to apply, such as concentration or rate.
            If a single value is given, it's assumed to apply to all
            locations unless the 'total_rate' bc_type is supplied whereby
            a single value corresponds to a total rate to be divded evenly
            among all pores. Otherwise, different values can be applied to
            all pores in the form of an array of the same length as
            ``pores``.
        mode : str, optional
            Controls how the boundary conditions are applied. The default
            value is 'merge'. Options are:

            ===========  =====================================================
            mode         meaning
            ===========  =====================================================
            'merge'      Adds supplied boundary conditions to already existing
                         conditions, and also overwrites any existing values.
                         If BCs of the complementary type already exist in the
                         given locations, these values are kept.
            'overwrite'  Deletes all boundary conditions of the given type
                         then adds the specified new ones (unless locations
                         already have BCs of the other type).
            ===========  =====================================================

        Notes
        -----
        It is not possible to have multiple boundary conditions for a
        specified location in one algorithm. Use ``remove_BCs`` to
        clear existing BCs before applying new ones or ``mode='overwrite'``
        which removes all existing BC's before applying the new ones.

        """
        # Hijack the parse_mode function to verify bctype argument
        bctype = self._parse_mode(bctype, allowed=['value', 'rate'], single=True)
        othertype = np.setdiff1d(['value', 'rate'], bctype).item()
        mode = self._parse_mode(mode, allowed=['merge', 'overwrite'], single=True)
        pores = self._parse_indices(pores)

        values = np.array(bcvalues)
        if values.size > 1 and values.size != pores.size:
            raise Exception('The number of values must match the number of locations')

        # Catch pores with existing BCs
        if mode == 'merge':         # Remove offenders, and warn user
            existing_bcs = np.isfinite(self[f"pore.bc_{othertype}"])
            inds = pores[existing_bcs[pores]]
        elif mode == 'overwrite':   # Remove existing BCs and write new ones
            self[f"pore.bc_{bctype}"] = np.nan
            existing_bcs = np.isfinite(self[f"pore.bc_{othertype}"])
            inds = pores[existing_bcs[pores]]
        # Now drop any pore indices which have BCs that should be kept
        if len(inds) > 0:
            msg = (r'Boundary conditions are already specified in the following given'
                   f' pores, so these will be skipped: {inds.__repr__()}')
            logger.warning(prettify_logger_message(msg))
            pores = np.setdiff1d(pores, inds)

        # Store boundary values
        self[f"pore.bc_{bctype}"][pores] = values

    def remove_BC(self, pores=None, bctype='all'):
        r"""
        Removes boundary conditions from the specified pores.

        Parameters
        ----------
        pores : array_like, optional
            The pores from which boundary conditions are to be removed. If
            no pores are specified, then BCs are removed from all pores.
            No error is thrown if the provided pores do not have any BCs
            assigned.
        bctype : str, or List[str]
            Specifies which type of boundary condition to remove. The
            default value is 'all'. Options are:

            ===========  =====================================================
            bctype       meaning
            ===========  =====================================================
            'all'        Removes all boundary conditions
            'value'      Removes only value conditions
            'rate'       Removes only rate conditions
            ===========  =====================================================

        """
        if isinstance(bctype, str):
            bctype = [bctype]
        if 'all' in bctype:
            bctype = ['value', 'rate']
        if pores is None:
            pores = self.Ps
        if ('pore.bc_value' in self.keys()) and ('value' in bctype):
            self['pore.bc_value'][pores] = np.nan
        if ('pore.bc_rate' in self.keys()) and ('rate' in bctype):
            self['pore.bc_rate'][pores] = np.nan

    def _build_A(self):
        r"""
        Builds the coefficient matrix based on throat conductance values.

        Notes
        -----
        The conductance to use is specified in stored in the algorithm's
        settings under ``alg.settings['conductance']``.

        In subclasses, conductance is set by default. For instance, in
        ``FickianDiffusion``, it is set to
        ``throat.diffusive_conductance``, although it can be changed.

        """
        gvals = self.settings['conductance']
        # FIXME: this needs to be properly addressed (see issue #1548)
        try:
            if gvals in self._get_iterative_props():
                self.settings._update({"cache_A": False, "cache_b": False})
        except AttributeError:
            pass
        if not self.settings['cache_A']:
            self._pure_A = None
        if self._pure_A is None:
            phase = self.project[self.settings.phase]
            g = phase[gvals]
            am = self.network.create_adjacency_matrix(weights=g, fmt='coo')
            self._pure_A = spgr.laplacian(am).astype(float)
        self.A = self._pure_A.copy()

    def _build_b(self):
        r"""
        Builds the RHS vector, without applying any boundary conditions or
        source terms. This method is trivial an basically creates a column
        vector of 0's.
        """
        if not self.settings['cache_b']:
            self._pure_b = None
        if self._pure_b is None:
            b = np.zeros(self.Np, dtype=float)
            self._pure_b = b
        self.b = self._pure_b.copy()

    @property
    def A(self):
        if self._A is None:
            self._build_A()
        return self._A

    @A.setter
    def A(self, value):
        self._A = value

    @property
    def b(self):
        if self._b is None:
            self._build_b()
        return self._b

    @b.setter
    def b(self, value):
        self._b = value

    def _apply_BCs(self):
        r"""
        Applies all the boundary conditions that have been specified, by
        adding values to the *A* and *b* matrices.
        """
        if 'pore.bc_rate' in self.keys():
            # Update b
            ind = np.isfinite(self['pore.bc_rate'])
            self.b[ind] = self['pore.bc_rate'][ind]
        if 'pore.bc_value' in self.keys():
            f = self.A.diagonal().mean()
            # Update b (impose bc values)
            ind = np.isfinite(self['pore.bc_value'])
            self.b[ind] = self['pore.bc_value'][ind] * f
            # Update b (substract quantities from b to keep A symmetric)
            x_BC = np.zeros_like(self.b)
            x_BC[ind] = self['pore.bc_value'][ind]
            self.b[~ind] -= (self.A * x_BC)[~ind]
            # Update A
            P_bc = self.toindices(ind)
            mask = np.isin(self.A.row, P_bc) | np.isin(self.A.col, P_bc)
            # Remove entries from A for all BC rows/cols
            self.A.data[mask] = 0
            # Add diagonal entries back into A
            datadiag = self.A.diagonal()
            datadiag[P_bc] = np.ones_like(P_bc, dtype=float) * f
            self.A.setdiag(datadiag)
            self.A.eliminate_zeros()

    def run(self, solver=None, x0=None):
        r"""
        Builds the A and b matrices, and calls the solver specified in the
        ``settings`` attribute.

        Parameters
        ----------
        x0 : ndarray
            Initial guess of unknown variable

        Notes
        -----
        This method doesn't return anything. The solution is stored on
        the object under ``pore.quantity`` where *quantity* is specified
        in the ``settings`` attribute.

        """
        logger.info('Running GenericTransport')
        solver = PardisoSpsolve() if solver is None else solver
        # Perform pre-solve validations
        self._validate_settings()
        self._validate_data_health()
        # Write x0 to algorithm the obj (needed by _update_iterative_props)
        x0 = np.zeros_like(self.b) if x0 is None else x0
        self[self.settings["quantity"]] = x0
        self["pore.initial_guess"] = x0
        # Build A and b, then solve the system of equations
        self._update_A_and_b()
        self._run_special(solver=solver, x0=x0)

    def _run_special(self, solver, x0, w=1):
        # Make sure A,b are STILL well-defined
        self._validate_data_health()
        # Solve and apply under-relaxation
        x_new, exit_code = solver.solve(A=self.A, b=self.b, x0=x0)
        quantity = self.settings['quantity']
        self[quantity] = w * x_new + (1 - w) * self[quantity]
        # Update A and b using the recent solution
        self._update_A_and_b()

    def _update_A_and_b(self):
        r"""
        Builds/updates A, b based on the recent solution on the algorithm
        object.
        """
        self._build_A()
        self._build_b()
        self._apply_BCs()

    def _validate_settings(self):
        if self.settings['quantity'] is None:
            raise Exception("'quantity' hasn't been defined on this algorithm")
        if self.settings['conductance'] is None:
            raise Exception("'conductance' hasn't been defined on this algorithm")
        if self.settings['phase'] is None:
            raise Exception("'phase' hasn't been defined on this algorithm")

    def _validate_geometry_health(self):
        h = self.project.check_geometry_health()
        issues = [k for k, v in h.items() if v]
        if issues:
            msg = (r"Found the following critical issues with your geomet"
                   f"ry objects: {', '.join(issues)}. Run project.check_g"
                   "eometry_health() for more details.")
            raise Exception(msg)

    def _validate_topology_health(self):
        Ps = ~np.isnan(self['pore.bc_rate']) + ~np.isnan(self['pore.bc_value'])
        if not is_fully_connected(network=self.network, pores_BC=Ps):
            msg = ("Your network is clustered. Run h = net.check_network_"
                   "health() followed by op.topotools.trim(net, pores=h['"
                   "trim_pores']) to make your network fully connected.")
            raise Exception(msg)

    def _validate_data_health(self):
        r"""
        Check whether A and b are well-defined, i.e. doesn't contain nans.
        """
        import networkx as nx
        from pandas import unique

        # Validate network topology health
        self._validate_topology_health()
        # Short-circuit subsequent checks if data are healthy
        if np.isfinite(self.A.data).all() and np.isfinite(self.b).all():
            return True
        # Validate geometry health
        self._validate_geometry_health()

        # Fetch phase/geometries/physics
        prj = self.network.project
        phase = prj.find_phase(self)
        geometries = prj.geometries().values()
        physics = prj.physics().values()

        # Locate the root of NaNs
        unaccounted_nans = []
        for geom, phys in zip(geometries, physics):
            objs = [phase, geom, phys]
            # Generate global dependency graph
            dg = nx.compose_all([x.models.dependency_graph(deep=True) for x in objs])
            d = {}  # maps prop -> obj.name
            for obj in objs:
                for k, v in obj.check_data_health().items():
                    if "Has NaNs" in v:
                        # FIXME: The next line doesn't cover multi-level props
                        base_prop = ".".join(k.split(".")[:2])
                        if base_prop in dg.nodes:
                            d[base_prop] = obj.name
                        else:
                            unaccounted_nans.append(base_prop)
            # Generate dependency subgraph for props with NaNs
            dg_nans = nx.subgraph(dg, d.keys())
            # Find prop(s)/object(s) from which NaNs have propagated
            root_props = [n for n in d.keys() if not nx.ancestors(dg_nans, n)]
            root_objs = unique([d[x] for x in nx.topological_sort(dg_nans)])
            # Throw error with helpful info on how to resolve the issue
            if root_props:
                msg = ("Found NaNs in A matrix, possibly caused by NaNs in"
                       f" {', '.join(root_props)}. The issue might get resolved"
                       " if you call `regenerate_models` on the following"
                       f" object(s): {', '.join(root_objs)}")
                raise Exception(msg)

        # Raise Exception for unaccounted properties
        if unaccounted_nans:
            msg = ("Found NaNs in A matrix, possibly caused by NaNs in"
                   f" {', '.join(unaccounted_nans)}.")
            raise Exception(msg)

        # Raise Exception otherwise if root cannot be found
        msg = ("Found NaNs in A matrix but couldn't locate the root cause."
               " It's likely that disabling caching of A matrix via"
               " `alg.settings['cache_A'] = False` after instantiating the"
               " algorithm object fixes the problem.")
        raise Exception(msg)

    def results(self):
        r"""
        Fetches the calculated quantity from the algorithm and returns it
        as an array.
        """
        quantity = self.settings['quantity']
        return {quantity: self[quantity]}

    def rate(self, pores=[], throats=[], mode='group'):
        r"""
        Calculates the net rate of material moving into a given set of
        pores or throats

        Parameters
        ----------
        pores : array_like
            The pores for which the rate should be calculated
        throats : array_like
            The throats through which the rate should be calculated
        mode : str, optional
            Controls how to return the rate. The default value is 'group'.
            Options are:

            ===========  =====================================================
            mode         meaning
            ===========  =====================================================
            'group'      Returns the cumulative rate of material
            'single'     Calculates the rate for each pore individually
            ===========  =====================================================

        Returns
        -------
        If ``pores`` are specified, then the returned values indicate the
        net rate of material exiting the pore or pores.  Thus a positive
        rate indicates material is leaving the pores, and negative values
        mean material is entering.

        If ``throats`` are specified the rate is calculated in the
        direction of the gradient, thus is always positive.

        If ``mode`` is 'single' then the cumulative rate through the given
        pores (or throats) are returned as a vector, if ``mode`` is
        'group' then the individual rates are summed and returned as a
        scalar.

        """
        pores = self._parse_indices(pores)
        throats = self._parse_indices(throats)

        if throats.size > 0 and pores.size > 0:
            raise Exception('Must specify either pores or throats, not both')
        if throats.size == pores.size == 0:
            raise Exception('Must specify either pores or throats')

        network = self.project.network
        phase = self.project.phases()[self.settings['phase']]
        g = phase[self.settings['conductance']]
        quantity = self[self.settings['quantity']]

        P12 = network['throat.conns']
        X12 = quantity[P12]
        if g.size == self.Nt:
            g = np.tile(g, (2, 1)).T    # Make conductance a Nt by 2 matrix
        # The next line is critical for rates to be correct
        g = np.flip(g, axis=1)
        Qt = np.diff(g*X12, axis=1).squeeze()

        if throats.size:
            R = np.absolute(Qt[throats])
            if mode == 'group':
                R = np.sum(R)

        if pores.size:
            Qp = np.zeros((self.Np, ))
            np.add.at(Qp, P12[:, 0], -Qt)
            np.add.at(Qp, P12[:, 1], Qt)
            R = Qp[pores]
            if mode == 'group':
                R = np.sum(R)

<<<<<<< HEAD
        return np.array(R, ndmin=1)

    def _get_inlets(self):
        r"""
        Determines inlet BCs by analyzing the algorithm object.
        """
        Ps = np.isfinite(self['pore.bc_value'])
        BCs = np.unique(self['pore.bc_value'][Ps])
        inlets = np.where(self['pore.bc_value'] == np.amax(BCs))[0]
        return inlets

    def _get_outlets(self):
        r"""
        Determines outlet BCs by analyzing the algorithm object.
        """
        Ps = np.isfinite(self['pore.bc_value'])
        BCs = np.unique(self['pore.bc_value'][Ps])
        outlets = np.where(self['pore.bc_value'] == np.amin(BCs))[0]
        return outlets

    def _get_domain_area(self, inlets=None, outlets=None):
        r"""
        Determines the cross sectional area relative to the inlets/outlets.
        """
        logger.warning('Attempting to estimate inlet area...will be low')
        if dimensionality(self.network).sum() != 3:
            raise Exception('The network is not 3D, specify area manually')
        inlets = self._get_inlets() if inlets is None else inlets
        outlets = self._get_outlets() if outlets is None else outlets
        inlets = self.network.coords[inlets]
        outlets = self.network.coords[outlets]
        if not iscoplanar(inlets):
            logger.error('Detected inlet pores are not coplanar')
        if not iscoplanar(outlets):
            logger.error('Detected outlet pores are not coplanar')
        Nin = np.ptp(inlets, axis=0) > 0
        if Nin.all():
            logger.warning('Detected inlets are not oriented along a principle axis')
        Nout = np.ptp(outlets, axis=0) > 0
        if Nout.all():
            logger.warning('Detected outlets are not oriented along a principle axis')
        hull_in = ConvexHull(points=inlets[:, Nin])
        hull_out = ConvexHull(points=outlets[:, Nout])
        if hull_in.volume != hull_out.volume:
            logger.error('Inlet and outlet faces are different area')
        area = hull_in.volume  # In 2D: volume=area, area=perimeter
        return area

    def _get_domain_length(self, inlets=None, outlets=None):
        r"""
        Determines the domain length relative to the inlets/outlets.
        """
        msg = ('Attempting to estimate domain length...could be low if'
               ' boundary pores were not added')
        logger.warning(prettify_logger_message(msg))
        inlets = self._get_inlets() if inlets is None else inlets
        outlets = self._get_outlets() if outlets is None else outlets
        inlets = self.network.coords[inlets]
        outlets = self.network.coords[outlets]
        if not iscoplanar(inlets):
            logger.error('Detected inlet pores are not coplanar')
        if not iscoplanar(outlets):
            logger.error('Detected inlet pores are not coplanar')
        tree = cKDTree(data=inlets)
        Ls = np.unique(np.float64(tree.query(x=outlets)[0]))
        if not np.allclose(Ls, Ls[0]):
            logger.error('A unique value of length could not be found')
        length = Ls[0]
        return length

    def set_variable_props(self, variable_props, mode='merge'):
        r"""
        This method is useful for setting variable_props to the settings 
        dictionary of the target object. Variable_props and their dependent
        properties get updated iteratively.
        
        Parameters
        ----------
        variable_props : str, or List(str)
            A single string or list of strings to be added as variable_props 
        mode : str, optional
            Controls how the variable_props are applied. The default value is 
            'merge'. Options are:

            ===========  =====================================================
            mode         meaning
            ===========  =====================================================
            'merge'      Adds supplied variable_props to already existing list
                         (if any), and prevents duplicates
            'overwrite'  Deletes all exisitng variable_props and then adds 
                         the specified new ones
            ===========  =====================================================
            
        """
        # If single string, make it a list
        if isinstance(variable_props, str):
            variable_props = [variable_props]
        # Handle mode
        mode = self._parse_mode(mode, allowed=['merge', 'overwrite'], single=True)
        if mode == 'merge':
            pass
        elif mode == 'overwrite':
            self.settings['variable_props'] = []
        # parse each propname and append to variable_props in settings
        for variable_prop in variable_props:
            variable_prop = self._parse_prop(variable_prop, 'pore')
            self.settings['variable_props'].append(variable_prop)
        
=======
        return np.array(R, ndmin=1)
>>>>>>> 1d4d3962
<|MERGE_RESOLUTION|>--- conflicted
+++ resolved
@@ -638,7 +638,6 @@
             if mode == 'group':
                 R = np.sum(R)
 
-<<<<<<< HEAD
         return np.array(R, ndmin=1)
 
     def _get_inlets(self):
@@ -747,6 +746,4 @@
             variable_prop = self._parse_prop(variable_prop, 'pore')
             self.settings['variable_props'].append(variable_prop)
         
-=======
-        return np.array(R, ndmin=1)
->>>>>>> 1d4d3962
+        