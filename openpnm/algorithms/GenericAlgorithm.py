--- conflicted
+++ resolved
@@ -31,11 +31,6 @@
         The network object to which this algorithm will apply.
     name : str, optional
         Name of the algorithm
-<<<<<<< HEAD
-    project : (OpenPNM Project object, optional)
-        Either a Network or a Project must be supplied
-=======
->>>>>>> e07a2534
 
     """
 
