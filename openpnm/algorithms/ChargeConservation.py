--- conflicted
+++ resolved
@@ -59,29 +59,9 @@
         given, one is generated.
     """
 
-<<<<<<< HEAD
     def __init__(self, settings={}, **kwargs):
-=======
-    def __init__(self, settings={}, phase=None, **kwargs):
-        def_set = {'phase': None,
                    'cache_A': False,
                    'cache_b': False,
-                   'quantity': 'pore.potential',
-                   'conductance': 'throat.ionic_conductance',
-                   'charge_conservation': 'electroneutrality',
-                   'gui': {'setup':        {'phase': None,
-                                            'quantity': '',
-                                            'conductance': '',
-                                            'charge_conservation': ''},
-                           'set_rate_BC':  {'pores': None,
-                                            'values': None},
-                           'set_value_BC': {'pores': None,
-                                            'values': None},
-                           'set_source':   {'pores': None,
-                                            'propname': ''}
-                           }
-                   }
->>>>>>> 9f84960c
         super().__init__(**kwargs)
         self.settings._update_settings_and_docs(ChargeConservationSettings())
         self.settings.update(settings)
