r"""

**openpnm.physics**

----

This module contains the GenericPhysics class, along with a few preconfigured
classes that include common pore-scale physical models

----

**The GenericPhysics Class**

----

**Library of Preconfigured Physics Classes**

+-------------+---------------------------------------------------------------+
| Class       | Comments                                                      |
+=============+===============================================================+
| Standard    |                                                               |
+-------------+---------------------------------------------------------------+

"""

from .GenericPhysics import GenericPhysics
from .Standard import Standard
<<<<<<< HEAD
from .Standard import Standard_2D
=======
from .Classic import Classic
>>>>>>> 26caeb6b
<|MERGE_RESOLUTION|>--- conflicted
+++ resolved
@@ -25,8 +25,5 @@
 
 from .GenericPhysics import GenericPhysics
 from .Standard import Standard
-<<<<<<< HEAD
-from .Standard import Standard_2D
-=======
 from .Classic import Classic
->>>>>>> 26caeb6b
+from .Standard import Standard_2D