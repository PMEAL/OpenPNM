import numpy as np
from openpnm.network import GenericNetwork
from openpnm import topotools
from openpnm.utils import logging, SettingsAttr

logger = logging.getLogger(__name__)


class Cubic(GenericNetwork):
    r"""
    Simple cubic lattice with connectivity from 6 to 26

    Though simple, the Cubic network offers many advantages such as easy
    visualization and accurate determination of domain area and length in
    transport calculations.

    Parameters
    ----------
    shape : array_like
        The [Nx, Ny, Nz] size of the network in terms of the number of pores in
        each direction
    spacing : array_like, optional
        The spacing between pore centers in each direction. If not given, then
        [1, 1, 1] is assumed.
    connectivity : int, optional
        The number of connections to neighboring pores.  Connections are made
        symmetrically to any combination of face, edge, or corners neighbors.
        The default is 6 to create a simple cubic structure, but options are:

        - 6: Faces only
        - 14: Faces and Corners
        - 18: Faces and Edges
        - 20: Edges and Corners
        - 26: Faces, Edges and Corners

        For a more random distribution of connectivity, use a high
        ``connectivity`` (i.e. 26) and then delete a fraction of the throats
        using ``openpnm.topotools.reduce_coordination``.
    name : string
        An optional name for the object to help identify it.  If not given,
        one will be generated.
<<<<<<< HEAD
    project : OpenPNM Project object, optional
        Each OpenPNM object must be part of a *Project*.  If none is supplied
        then one will be created and this Network will be automatically
        assigned to it.  To create a *Project* use ``openpnm.Project()``.
=======
>>>>>>> fd98273c

    Attributes
    ----------
    spacing : int or array
        The distance between pore centers.  This value becomes meaningless
        if the topology is manipulated at all (i.e. by adding boundary pores)
        since there is not unique or consistent value.  In such cases an
        exception is thrown.
    shape : array
        The shape of the network.  Like ``spacing`` this values is meaningless
        if the topology is manipulated, so an Exception is thrown.

    Examples
    --------
    >>> import openpnm as op
    >>> import matplotlib.pyplot as plt
    >>> pn = op.network.Cubic(shape=[5, 5, 5], spacing=[1, 1, 1])
    >>> pn.Np
    125

    And it can be plotted for quick visualization using:

    .. plot::

       import openpnm as op
       import matplotlib.pyplot as plt
       pn = op.network.Cubic(shape=[5, 5, 5], spacing=[1, 1, 1])
       fig, ax = plt.subplots(figsize=(5, 5))
       op.topotools.plot_connections(network=pn, ax=ax)
       op.topotools.plot_coordinates(network=pn, c='r', s=75, ax=ax)
       plt.show()

    For larger networks and more control over presentation use `Paraview
    <http://www.paraview.org>`_.

    """

    def __init__(self, shape, spacing=[1, 1, 1], connectivity=6, **kwargs):
        super().__init__(**kwargs)

        # Take care of 1D/2D networks
        shape = np.array(shape, ndmin=1)
        shape = np.concatenate((shape, [1] * (3 - shape.size))).astype(int)

        arr = np.atleast_3d(np.empty(shape))

        spacing = np.float64(spacing)
        if spacing.size == 2:
            spacing = np.concatenate((spacing, [1]))
        spacing = np.ones(3, dtype=float) * np.array(spacing, ndmin=1)

        z = np.tile(np.arange(shape[2]), shape[0] * shape[1])
        y = np.tile(np.repeat(np.arange(shape[1]), shape[2]), shape[0])
        x = np.repeat(np.arange(shape[0]), shape[1] * shape[2])
        points = (np.vstack([x, y, z]).T).astype(float) + 0.5

        idx = np.arange(arr.size).reshape(arr.shape)

        face_joints = [(idx[:, :, :-1], idx[:, :, 1:]),
                       (idx[:, :-1], idx[:, 1:]),
                       (idx[:-1], idx[1:])]

        corner_joints = [(idx[:-1, :-1, :-1], idx[1:, 1:, 1:]),
                         (idx[:-1, :-1, 1:], idx[1:, 1:, :-1]),
                         (idx[:-1, 1:, :-1], idx[1:, :-1, 1:]),
                         (idx[1:, :-1, :-1], idx[:-1, 1:, 1:])]

        edge_joints = [(idx[:, :-1, :-1], idx[:, 1:, 1:]),
                       (idx[:, :-1, 1:], idx[:, 1:, :-1]),
                       (idx[:-1, :, :-1], idx[1:, :, 1:]),
                       (idx[1:, :, :-1], idx[:-1, :, 1:]),
                       (idx[1:, 1:, :], idx[:-1, :-1, :]),
                       (idx[1:, :-1, :], idx[:-1, 1:, :])]

        if connectivity == 6:
            joints = face_joints
        elif connectivity == 6 + 8:
            joints = face_joints + corner_joints
        elif connectivity == 6 + 12:
            joints = face_joints + edge_joints
        elif connectivity == 12 + 8:
            joints = edge_joints + corner_joints
        elif connectivity == 6 + 8 + 12:
            joints = face_joints + corner_joints + edge_joints
        else:
            raise Exception("Invalid connectivity. Must be 6, 14, 18, 20 or 26.")

        tails, heads = np.array([], dtype=int), np.array([], dtype=int)
        for T, H in joints:
            tails = np.concatenate((tails, T.flatten()))
            heads = np.concatenate((heads, H.flatten()))
        pairs = np.vstack([tails, heads]).T

        self["pore.all"] = np.ones([points.shape[0], ], dtype=bool)
        self["throat.all"] = np.ones([pairs.shape[0], ], dtype=bool)
        self["pore.coords"] = points
        self["throat.conns"] = pairs
        self["pore.internal"] = True
        self["throat.internal"] = True
        self._label_surface_pores()
        topotools.label_faces(network=self)
        Ps = self["pore.surface"]
        self["throat.surface"] = np.all(Ps[self["throat.conns"]], axis=1)
        # Scale network to requested spacing
        self["pore.coords"] *= spacing

    def _label_surface_pores(self):
        r"""
        """
        hits = np.zeros_like(self.Ps, dtype=bool)
        dims = topotools.dimensionality(self)
        mn = np.amin(self["pore.coords"], axis=0)
        mx = np.amax(self["pore.coords"], axis=0)
        for ax in [0, 1, 2]:
            if dims[ax]:
                hits += self["pore.coords"][:, ax] <= mn[ax]
                hits += self["pore.coords"][:, ax] >= mx[ax]
        self["pore.surface"] = hits

    def add_boundary_pores(self, labels=["top", "bottom", "front",
                                         "back", "left", "right"],
                           spacing=None):
        r"""
        Add pores to the faces of the network for use as boundary pores.

        Pores are offset from the faces by 1/2 a lattice spacing such that
        they lie directly on the boundaries.

        Parameters
        ----------
        labels : string or list of strings
            The labels indicating the pores defining each face where boundary
            pores are to be added (e.g. 'left' or ['left', 'right'])
        spacing : scalar or array_like
            The spacing of the network (e.g. [1, 1, 1]).  This should be given
            since it can be quite difficult to infer from the network, for
            instance if boundary pores have already added to other faces.

        """
        if isinstance(labels, str):
            labels = [labels]
        x, y, z = self["pore.coords"].T
        if spacing is None:
            spacing = topotools.get_spacing(self)
        else:
            spacing = np.array(spacing)
            if spacing.size == 1:
                spacing = np.ones(3) * spacing
        Lcx, Lcy, Lcz = spacing

        offset = {}
        shape = topotools.get_shape(self)
        offset["front"] = offset["left"] = offset["bottom"] = [0, 0, 0]
        offset["right"] = [Lcx * shape[0], 0, 0]
        offset["back"] = [0, Lcy * shape[1], 0]
        offset["top"] = [0, 0, Lcz * shape[2]]

        scale = {}
        scale["left"] = scale["right"] = [0, 1, 1]
        scale["front"] = scale["back"] = [1, 0, 1]
        scale["bottom"] = scale["top"] = [1, 1, 0]

        for label in labels:
            try:
                Ps = self.pores(label)
                topotools.clone_pores(network=self, pores=Ps,
                                      labels=label + "_boundary",
                                      mode='parents')
                # Translate cloned pores
                ind = self.pores(label + "_boundary")
                coords = self["pore.coords"][ind]
                coords = coords * scale[label] + offset[label]
                self["pore.coords"][ind] = coords
            except KeyError:
                logger.warning("No pores labelled " + label
                               + " were found, skipping boundary addition")<|MERGE_RESOLUTION|>--- conflicted
+++ resolved
@@ -39,13 +39,6 @@
     name : string
         An optional name for the object to help identify it.  If not given,
         one will be generated.
-<<<<<<< HEAD
-    project : OpenPNM Project object, optional
-        Each OpenPNM object must be part of a *Project*.  If none is supplied
-        then one will be created and this Network will be automatically
-        assigned to it.  To create a *Project* use ``openpnm.Project()``.
-=======
->>>>>>> fd98273c
 
     Attributes
     ----------
