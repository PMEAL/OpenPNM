import scipy as sp
import scipy.ndimage as spim
import scipy.sparse as sprs
<<<<<<< HEAD
import porespy as ps
=======
import warnings
>>>>>>> caa0b1dd
from scipy.sparse import csgraph
from openpnm.core import logging, Workspace
from openpnm.utils.misc import PrintableDict
ws = Workspace()
logger = logging.getLogger()


def find_neighbor_sites(sites, am, flatten=True, exclude_input=True,
                        logic='union'):
    r"""
    Given a symmetric adjacency matrix, finds all sites that are connected
    to the input sites.

    Parameters
    ----------
    am : scipy.sparse matrix
        The adjacency matrix of the network.  Must be symmetrical such that if
        sites *i* and *j* are connected, the matrix contains non-zero values
        at locations (i, j) and (j, i).

    flatten : boolean (default is ``True``)
        Indicates whether the returned result is a compressed array of all
        neighbors, or a list of lists with each sub-list containing the
        neighbors for each input site.

    exclude_input : boolean (default is ``True``)
        If ``flatten`` is ``True``, then this flag will remove the input sites
        from the result, otherwise it's ignored.

    logic : string
        Specifies logic to apply to a flattened list.  Options are:

        **'union'** : (default) All neighbors of the input sites

        **'intersection'** : Only neighbors shared by all input sites

        **'exclusive_or'** : Only neighbors not shared by any input sites

    """
    if am.format != 'lil':
        am = am.tolil(copy=False)
    neighbors = [am.rows[i] for i in sp.array(sites, ndmin=1)]
    if flatten:
        neighbors.append(sites)
        neighbors = sp.hstack(neighbors)
        neighbors = apply_logic(neighbors=neighbors, logic=logic)
        if exclude_input:
            neighbors = neighbors[sp.in1d(neighbors, sites, invert=True,
                                          assume_unique=True)]
    return neighbors


def find_neighbor_bonds(sites, im, flatten=True, logic='union'):
    r"""
    Given an incidence matrix, finds all sites that are connected to the
    input sites.

    Parameters
    ----------
    im : scipy.sparse matrix
        The incidence matrix of the network.  Must be shaped as (N-sites,
        N-bonds), with non-zeros indicating which bonds are connected.

    flatten : boolean (default is ``True``)
        Indicates whether the returned result is a compressed array of all
        neighbors, or a list of lists with each sub-list containing the
        neighbors for each input site.

    logic : string
        Specifies logic to apply to a flattened list.  Options are:

        **'union'** : (default) All neighbors of the input sites

        **'intersection'** : Only neighbors shared by all input sites

        **'exclusive_or'** : Only neighbors not shared by any input sites

    """
    if im.shape[0] > im.shape[1]:
        print('Warning: Received matrix has more sites than bonds!')
    if im.format != 'lil':
        im = im.tolil(copy=False)
    neighbors = [im.rows[i] for i in sp.array(sites, ndmin=1)]
    if flatten:
        neighbors = sp.concatenate(neighbors)
        neighbors = apply_logic(neighbors=neighbors, logic=logic)
    return neighbors


def find_connected_sites(bonds, am, flatten=True, logic='union'):
    r"""
    Given an adjacency matrix, finds which sites are connected to the input
    bonds.

    Parameters
    ----------
    am : scipy.sparse matrix
        The adjacency matrix of the network.  Must be symmetrical such that if
        sites *i* and *j* are connected, the matrix contains non-zero values
        at locations (i, j) and (j, i).

    flatten : boolean (default is ``True``)
        Indicates whether the returned result is a compressed array of all
        neighbors, or a list of lists with each sub-list containing the
        neighbors for each input site.

    logic : string
        Specifies logic to apply to a flattened list.  Options are:

        **'union'** : (default) All neighbors of the input sites

        **'intersection'** : Only neighbors shared by all input sites

        **'exclusive_or'** : Only neighbors not shared by any input sites
    """
    if am.format != 'coo':
        am = am.tocoo(copy=False)
    bonds = sp.array(bonds, ndmin=1)
    if flatten:
        neighbors = sp.hstack((am.row[bonds], am.col[bonds]))
        neighbors = apply_logic(neighbors=neighbors, logic=logic)
    else:
        neighbors = sp.vstack((am.row[bonds], am.col[bonds])).T
        neighbors = sp.array(neighbors, dtype=int)
    return neighbors


def find_connecting_bonds(sites, am):
    r"""
    Given pairs of sites, finds the bonds which connects each pair.

    Parameters
    ----------
    sites : array_like
        A 2-column vector containing pairs of site indices on each row.

    am : scipy.sparse matrix
        The adjacency matrix of the network.  Must be symmetrical such that if
        sites *i* and *j* are connected, the matrix contains non-zero values
        at locations (i, j) and (j, i).

    Returns
    -------
    Returns a list the same length as P1 (and P2) with the each element
    containing the throat number that connects the corresponding pores,
    or `None`` if pores are not connected.

    Notes
    -----
    The returned list can be converted to an ND-array, which will convert
    the ``None`` values to ``nan``.  These can then be found using
    ``scipy.isnan``.

    """
    if am.format != 'dok':
        am = am.todok(copy=False)
    sites = sp.array(sites, ndmin=2)
    z = tuple(zip(sites[:, 0], sites[:, 1]))
    neighbors = [am.get(z[i], None) for i in range(len(z))]
    return neighbors


def apply_logic(neighbors, logic):
    if neighbors.ndim > 1:
        neighbors = sp.hstack(neighbors)
    if neighbors.dtype == float:
        neighbors = neighbors.astype(int)
    if logic == 'union':
        neighbors = sp.unique(neighbors)
    elif logic == 'exclusive_or':
        # neighbors that occur only once are NOT shared with other sites
        neighbors = sp.unique(sp.where(sp.bincount(neighbors) == 1)[0])
    elif logic == 'intersection':
        # neighbors that occur more than once ARE shared with other sites
        neighbors = sp.unique(sp.where(sp.bincount(neighbors) > 1)[0])
    else:
        raise Exception('Unsupported logic type: '+logic)
    return neighbors.astype(int)


def istriu(am):
    if am.shape[0] != am.shape[1]:
        print('Matrix is not square, triangularity is not relevant')
        return False
    if am.format != 'coo':
        am = am.tocoo(copy=False)
    return sp.all(am.row < am.col)


def istril(am):
    if am.shape[0] != am.shape[1]:
        print('Matrix is not square, triangularity is not relevant')
        return False
    if am.format != 'coo':
        am = am.tocoo(copy=False)
    return sp.all(am.row > am.col)


def istriangular(am):
    if am.format != 'coo':
        am = am.tocoo(copy=False)
    return istril(am) or istriu(am)


def issymmetric(am):
    if am.shape[0] != am.shape[1]:
        logger.warning('Matrix is not square, symmetrical is not relevant')
        return False
    if am.format != 'coo':
        am = am.tocoo(copy=False)
    if istril(am) or istriu(am):
        return False
    inds_up = am.row < am.col
    inds_lo = am.row > am.col
    # Check if locations of non-zeros are symmetrically distributed
    if inds_up.size != inds_lo.size:
        return False
    # Then check if values are also symmetric
    data_up = am.data[inds_up]
    data_lo = am.data[inds_lo]
    return sp.allclose(data_up, data_lo)


def am_to_im(am):
    if am.shape[0] != am.shape[1]:
        raise Exception('Adjacency matrices must be square')
    if am.format != 'coo':
        am = am.tocoo(copy=False)
    conn = sp.vstack((am.row, am.col)).T
    row = conn[:, 0]
    data = am.data
    col = sp.arange(sp.size(am.data))
    if istriangular(am):
        row = sp.append(row, conn[:, 1])
        data = sp.append(data, data)
        col = sp.append(col, col)
    im = sprs.coo.coo_matrix((data, (row, col)), (row.max()+1, col.max()+1))
    return im


def im_to_am(im):
    if im.shape[0] == im.shape[1]:
        print('Warning: Received matrix is square which is unlikely')
    if im.shape[0] > im.shape[1]:
        print('Warning: Received matrix has more sites than bonds')
    if im.format != 'coo':
        im = im.tocoo(copy=False)


<<<<<<< HEAD
def ispercolating(am, inlets, outlets, mode='site'):
    r"""
    Determines if a percolating clusters exists in the network spanning
    the given inlet and outlet sites

    Parameters
    ----------
    am : adjacency_matrix
        The adjacency matrix with the ``data`` attribute indicating
        if a bond is occupied or not

    inlets : array_like
        An array of indices indicating which sites are part of the inlets

    outlets : array_like
        An array of indices indicating which sites are part of the outlets

    mode : string
        Indicates which type of percolation to apply, either `'site'` or
        `'bond'`

    """
    if am.format is not 'coo':
        am = am.to_coo()
    ij = sp.vstack((am.col, am.row)).T
    if mode.startswith('site'):
        occupied_sites = sp.zeros(shape=am.shape[0], dtype=bool)
        occupied_sites[ij[am.data].flatten()] = True
        clusters = site_percolation(ij, occupied_sites)
    elif mode.startswith('bond'):
        occupied_bonds = am.data
        clusters = bond_percolation(ij, occupied_bonds)
    ins = sp.unique(clusters.sites[inlets])
    if ins[0] == -1:
        ins = ins[1:]
    outs = sp.unique(clusters.sites[outlets])
    if outs[0] == -1:
        outs = outs[1:]
    hits = sp.in1d(ins, outs)
    return sp.any(hits)


def remove_isolated_clusters(labels, inlets):
    r"""
    Finds cluster labels not attached to the inlets, and sets them to
    unoccupied (-1)

    Parameters
    ----------
    labels : tuple of site and bond labels
        This information is provided by the ``site_percolation`` or
        ``bond_percolation`` functions

    inlets : array_like
        A list of which sites are inlets.  Can be a boolean mask or an
        array of indices.

    Returns
    -------
    A tuple containing a list of site and bond labels, with all clusters
    not connected to the inlet sites set to not occupied.

    """
    # Identify clusters of invasion sites
    inv_clusters = sp.unique(labels.sites[inlets])
    # Remove cluster numbers == -1, if any
    inv_clusters = inv_clusters[inv_clusters >= 0]
    # Find all pores in invading clusters
    p_invading = sp.in1d(labels.sites, inv_clusters)
    labels.sites[~p_invading] = -1
    t_invading = sp.in1d(labels.bonds, inv_clusters)
    labels.bonds[~t_invading] = -1
    return labels


def site_percolation(ij, occupied_sites):
    r"""
    Calculates the site and bond occupancy status for a site percolation
    process given a list of occupied sites.

    Parameters
    ----------
    ij : array_like
        An N x 2 array of [site_A, site_B] connections.  If two connected
        sites are both occupied they are part of the same cluster, as it
        the bond connecting them.

    occupied_sites : boolean
        A list indicating whether sites are occupied or not

    Returns
    -------
    A tuple containing a list of site and bond labels, indicating which
    cluster each belongs to.  A value of -1 indicates unoccupied.

    Notes
    -----
    The ``connected_components`` function of scipy.csgraph will give ALL
    sites a cluster number whether they are occupied or not, so this
    function essentially adjusts the cluster numbers to represent a
    percolation process.

    """
    from collections import namedtuple
    Np = sp.size(occupied_sites)
    occupied_bonds = sp.all(occupied_sites[ij], axis=1)
    adj_mat = sprs.csr_matrix((occupied_bonds, (ij[:, 0], ij[:, 1])),
                              shape=(Np, Np))
    adj_mat.eliminate_zeros()
    clusters = csgraph.connected_components(csgraph=adj_mat, directed=False)[1]
    clusters[~occupied_sites] = -1
    s_labels = ps.tools.make_contiguous(clusters + 1)
    if sp.any(~occupied_sites):
        s_labels -= 1
    b_labels = sp.amin(s_labels[ij], axis=1)
    tup = namedtuple('cluster_labels', ('sites', 'bonds'))
    return tup(s_labels, b_labels)


def bond_percolation(ij, occupied_bonds):
    r"""
    Calculates the site and bond occupancy status for a bond percolation
    process given a list of occupied bonds.

    Parameters
    ----------
    ij : array_like
        An N x 2 array of [site_A, site_B] connections.  A site is
        considered occupied if any of it's connecting bonds are occupied.

    occupied_bonds: boolean
        A list indicating whether a bond is occupied or not

    Returns
    -------
    A tuple contain a list of site and bond labels, indicating which
    cluster each belongs to.  A value of -1 indicates uninvaded.

    Notes
    -----
    The ``connected_components`` function of scipy.csgraph will give ALL
    sites a cluster number whether they are occupied or not, so this
    function essentially adjusts the cluster numbers to represent a
    percolation process.

    """
    from collections import namedtuple
    Np = sp.amax(ij) + 1
    adj_mat = sprs.csr_matrix((occupied_bonds, (ij[:, 0], ij[:, 1])),
                              shape=(Np, Np))
    adj_mat.eliminate_zeros()
    clusters = csgraph.connected_components(csgraph=adj_mat, directed=False)[1]
    valid_clusters = sp.bincount(clusters) > 1
    mapping = -sp.ones(shape=(clusters.max()+1, ), dtype=int)
    mapping[valid_clusters] = sp.arange(0, valid_clusters.sum())
    s_labels = mapping[clusters]
    b_labels = sp.amin(s_labels[ij], axis=1)
    tup = namedtuple('cluster_labels', ('sites', 'bonds'))
    return tup(s_labels, b_labels)
=======
def tri_to_am(tri):
    r"""
    Given a Delaunay Triangulation object from Scipy's ``spatial`` module,
    converts to a sparse adjacency matrix network representation.

    Parameters
    ----------
    tri : Delaunay Triangulation Object
        This object is produced by ``scipy.spatial.Delaunay``

    Returns
    -------
    A sparse adjacency matrix in COO format.  The network is undirected
    and unweighted, so the adjacency matrix is upper-triangular and all the
    weights are set to 1.

    """
    # Create an empty list-of-list matrix
    lil = sprs.lil_matrix((tri.npoints, tri.npoints))
    # Scan through Delaunay triangulation to retrieve pairs
    indices, indptr = tri.vertex_neighbor_vertices
    for k in range(tri.npoints):
        lil.rows[k] = indptr[indices[k]:indices[k+1]]
    # Convert to coo format
    lil.data = lil.rows  # Just a dummy array to make things work properly
    coo = lil.tocoo()
    # Set weights to 1's
    coo.data = sp.ones_like(coo.data)
    # Remove diagonal, and convert to csr remove duplicates
    am = sp.sparse.triu(A=coo, k=1, format='csr')
    # The convert back to COO and return
    am = am.tocoo()
    return am


def vor_to_am(vor):
    r"""
    Given a Voronoi tessellation object from Scipy's ``spatial`` module,
    converts to a sparse adjacency matrix network representation in COO format.

    Parameters
    ----------
    vor : Voronoi Tessellation object
        This object is produced by ``scipy.spatial.Voronoi``

    Returns
    -------
    A sparse adjacency matrix in COO format.  The network is undirected
    and unweighted, so the adjacency matrix is upper-triangular and all the
    weights are set to 1.

    """
    # Create adjacency matrix in lil format for quick matrix construction
    N = vor.vertices.shape[0]
    rc = [[], []]
    for ij in vor.ridge_dict.keys():
        row = vor.ridge_dict[ij].copy()
        # Make sure voronoi cell closes upon itself
        row.append(row[0])
        # Add connections to rc list
        rc[0].extend(row[:-1])
        rc[1].extend(row[1:])
    rc = sp.vstack(rc).T
    # Make adj mat upper triangular
    rc = sp.sort(rc, axis=1)
    # Remove any pairs with ends at infinity (-1)
    keep = ~sp.any(rc == -1, axis=1)
    rc = rc[keep]
    data = sp.ones_like(rc[:, 0])
    # Build adj mat in COO format
    M = N = sp.amax(rc) + 1
    am = sprs.coo_matrix((data, (rc[:, 0], rc[:, 1])), shape=(M, N))
    # Remove diagonal, and convert to csr remove duplicates
    am = sp.sparse.triu(A=am, k=1, format='csr')
    # The convert back to COO and return
    am = am.tocoo()
    return am


def conns_to_am(conns, shape=None, force_triu=True, drop_diag=True,
                drop_dupes=True, drop_negs=True):
    r"""
    Converts a list of connections into a Scipy sparse adjacency matrix

    Parameters
    ----------
    conns : array_like, N x 2
        The list of site-to-site connections

    shape : list, optional
        The shape of the array.  If none is given then it is inferred from the
        maximum value in ``conns`` array.

    force_triu : boolean
        If True (default), then all connections are assumed undirected, and
        moved to the upper triangular portion of the array

    drop_diag : boolean
        If True (default), then connections from a site and itself are removed.

    drop_dupes : boolean
        If True (default), then all pairs of sites sharing multiple connections
        are reduced to a single connection.

    drop_negs : boolean
        If True (default), then all connections with one or both ends pointing
        to a negative number are removed.

    """
    if force_triu:  # Sort connections to [low, high]
        conns = sp.sort(conns, axis=1)
    if drop_negs:  # Remove connections to -1
        keep = ~sp.any(conns < 0, axis=1)
        conns = conns[keep]
    if drop_diag:  # Remove connections of [self, self]
        keep = sp.where(conns[:, 0] != conns[:, 1])[0]
        conns = conns[keep]
    # Now convert to actual sparse array in COO format
    data = sp.ones_like(conns[:, 0], dtype=int)
    if shape is None:
        N = conns.max() + 1
        shape = (N, N)
    am = sprs.coo_matrix((data, (conns[:, 0], conns[:, 1])), shape=shape)
    if drop_dupes:  # Convert to csr and back too coo
        am = am.tocsr()
        am = am.tocoo()
    # Perform one last check on adjacency matrix
    missing = sp.where(sp.bincount(conns.flatten()) == 0)[0]
    if sp.size(missing) or sp.any(am.col.max() < (shape[0] - 1)):
        warnings.warn('Some nodes are not connected to any bonds')
    return am


def isoutside(coords, shape):
    r"""
    Identifies points that lie outside the specified region.

    Parameters
    ----------
    domain_size : array_like
        The size and shape of the domain beyond which points should be
        trimmed. The argument is treated as follows:

        **sphere** : If a scalar or single element list is received, it's
        treated as the radius [r] of a sphere centered on [0, 0, 0].

        **cylinder** : If a two-element list is received it's treated as
        the radius and height of a cylinder [r, z] whose central axis
        starts at [0, 0, 0] and extends in the positive z-direction.

        **rectangle** : If a three element list is received, it's treated
        as the outer corner of rectangle [x, y, z] whose opposite corner
        lies at [0, 0, 0].

    Returns
    -------
    An Np-long mask of True values indicating pores that lie outside the
    domain.

    """
    # Label external pores for trimming below
    if len(shape) == 1:  # Spherical
        # Find external points
        r = sp.sqrt(sp.sum(coords**2, axis=1))
        Ps = r > shape[0]
    elif len(shape) == 2:  # Cylindrical
        # Find external pores outside radius
        r = sp.sqrt(sp.sum(coords[:, [0, 1]]**2, axis=1))
        Ps = r > shape[0]
        # Find external pores above and below cylinder
        if shape[1] > 0:
            Ps = Ps + (coords[:, 2] > shape[1])
            Ps = Ps + (coords[:, 2] < 0)
        else:
            pass
    elif len(shape) == 3:  # Rectilinear
        shape = sp.array(shape, dtype=float)
        try:
            lo_lim = shape[:, 0]
            hi_lim = shape[:, 1]
        except IndexError:
            lo_lim = sp.array([0, 0, 0])
            hi_lim = shape
        Ps1 = sp.any(coords > hi_lim, axis=1)
        Ps2 = sp.any(coords < lo_lim, axis=1)
        Ps = Ps1 + Ps2
    return Ps
>>>>>>> caa0b1dd


def trim(network, pores=[], throats=[]):
    '''
    Remove pores or throats from the network.

    Parameters
    ----------
    network : OpenPNM Network Object
        The Network from which pores or throats should be removed

    pores (or throats) : array_like
        The indices of the of the pores or throats to be removed from the
        network.

    Notes
    -----
    This is an in-place operation, meaning the received Network object will
    be altered directly.


    Examples
    --------
    >>> import openpnm as op
    >>> pn = op.network.Cubic(shape=[5, 5, 5])
    >>> pn.Np
    125
    >>> pn.Nt
    300
    >>> op.topotools.trim(network=pn, pores=[1])
    >>> pn.Np
    124
    >>> pn.Nt
    296

    '''
    pores = sp.array(pores, ndmin=1)
    throats = sp.array(throats, ndmin=1)
    Pkeep = sp.copy(network['pore.all'])
    Tkeep = sp.copy(network['throat.all'])
    if sp.size(pores) > 0:
        Pkeep[pores] = False
        if not sp.any(Pkeep):
            raise Exception('Cannot delete ALL pores')
        # Performing customized find_neighbor_throats which is much faster, but
        # not general for other types of queries
#        temp = sp.in1d(network['throat.conns'].flatten(), pores)
#        temp = sp.reshape(temp, (network.Nt, 2))
#        Ts = sp.any(temp, axis=1)
        Ts = network.find_neighbor_throats(pores=~Pkeep, mode='union')
        if len(Ts) > 0:
            Tkeep[Ts] = False
    if sp.size(throats) > 0:
        Tkeep[throats] = False
        # The folling IF catches the special case of deleting ALL throats
        # It removes all throat props, adds 'all', and skips rest of function
        if not sp.any(Tkeep):
            logger.info('Removing ALL throats from network')
            for item in network.keys():
                if item.split('.')[0] == 'throat':
                    del network[item]
            network['throat.all'] = sp.array([], ndmin=1)
            return

    # Temporarily store throat conns and pore map for processing later
    Np_old = network.Np
    Nt_old = network.Nt
    Pkeep_inds = sp.where(Pkeep)[0]
    Tkeep_inds = sp.where(Tkeep)[0]
    Pmap = sp.ones((network.Np,), dtype=int)*-1
    Pid = network['pore._id']
    Tid = network['throat._id']
    tpore1 = network['throat.conns'][:, 0]
    tpore2 = network['throat.conns'][:, 1]

    # Delete specified pores and throats from all objects
    for obj in network.project:
        if (obj.Np == Np_old) and (obj.Nt == Nt_old):
            Ps = Pkeep_inds
            Ts = Tkeep_inds
        else:
            Ps = obj.map_pores(ids=Pid[Pkeep])
            Ts = obj.map_throats(ids=Tid[Tkeep])
        for key in list(obj.keys()):
            temp = obj.pop(key)
            if key.split('.')[0] == 'throat':
                obj.update({key: temp[Ts]})
            if key.split('.')[0] == 'pore':
                obj.update({key: temp[Ps]})

    # Remap throat connections
    Pmap[Pkeep] = sp.arange(0, sp.sum(Pkeep))
    Tnew1 = Pmap[tpore1[Tkeep]]
    Tnew2 = Pmap[tpore2[Tkeep]]
    network.update({'throat.conns': sp.vstack((Tnew1, Tnew2)).T})

    # Clear adjacency and incidence matrices which will be out of date now
    network._am.clear()
    network._im.clear()


def extend(network, pore_coords=[], throat_conns=[], labels=[]):
    r'''
    Add individual pores and/or throats to the network from a list of coords
    or conns.

    Parameters
    ----------
    network : OpenPNM Network Object
        The Network to which pores or throats should be added

    pore_coords : array_like
        The coordinates of the pores to add

    throat_conns : array_like
        The throat connections to add

    labels : string, or list of strings, optional
        A list of labels to apply to the new pores and throats

    Notes
    -----
    This needs to be enhanced so that it increases the size of all pore
    and throat props and labels on ALL associated Phase objects.  At the
    moment it throws an error is there are any associated Phases.

    This is an in-place operation, meaning the received Network object will
    be altered directly.

    '''
    if len(network.project.phases()) > 0:
        raise Exception('Project has active Phases, copy network to a new ' +
                        'project and try again')

    Np_old = network.num_pores()
    Nt_old = network.num_throats()
    Np = Np_old + int(sp.size(pore_coords)/3)
    Nt = Nt_old + int(sp.size(throat_conns)/2)
    # Adjust 'all' labels
    del network['pore.all'], network['throat.all']
    network['pore.all'] = sp.ones((Np,), dtype=bool)
    network['throat.all'] = sp.ones((Nt,), dtype=bool)
    # Add coords and conns
    if sp.size(pore_coords) > 0:
        coords = sp.vstack((network['pore.coords'], pore_coords))
        network['pore.coords'] = coords
    if sp.size(throat_conns) > 0:
        conns = sp.vstack((network['throat.conns'], throat_conns))
        network['throat.conns'] = conns

    # Increase size of any prop or label arrays aready on Network
    for item in list(network.keys()):
        if item.split('.')[1] not in ['coords', 'conns', 'all', '_id']:
            N = network._count(element=item.split('.')[0])
            arr = network.pop(item)
            s = arr.shape
            network[item] = sp.zeros(shape=(N, *s[1:]), dtype=arr.dtype)
            # This is a temporary work-around until I learn to handle 2+ dims
            network[item][:arr.shape[0]] = arr

    # Apply labels, if supplied
    if labels != []:
        # Convert labels to list if necessary
        if type(labels) is str:
            labels = [labels]
        for label in labels:
            # Remove pore or throat from label, if present
            label = label.split('.')[-1]
            if sp.size(pore_coords) > 0:
                Ps = sp.r_[Np_old:Np]
                if 'pore.'+label not in network.labels():
                    network['pore.'+label] = False
                network['pore.'+label][Ps] = True
            if sp.size(throat_conns) > 0:
                Ts = sp.r_[Nt_old:Nt]
                if 'throat.'+label not in network.labels():
                    network['throat.'+label] = False
                network['throat.'+label][Ts] = True


def reduce_coordination(network, z):
    r"""
    """
    # Find minimum spanning tree using random weights
    am = network.create_adjacency_matrix(weights=sp.rand(network.Nt),
                                         triu=False)
    mst = csgraph.minimum_spanning_tree(am, overwrite=True)
    mst = mst.tocoo()

    # Label throats on spanning tree to avoid deleting them
    Ts = network.find_connecting_throat(mst.row, mst.col)
    Ts = sp.hstack(Ts)
    network['throat.mst'] = False
    network['throat.mst'][Ts] = True

    # Trim throats not on the spanning tree to acheive desired coordination
    Ts = sp.random.permutation(network.throats('mst', mode='complement'))
    Ts = Ts[:int(network.Nt - network.Np*(z/2))]
    trim(network=network, throats=Ts)


def label_faces(network, tol=0.1):
    r"""
    Finds pores on the surface of the network and labels them according to
    whether they are on the *top*, *bottom*, etc.  This function assumes the
    network is cubic in shape (i.e. with six flat sides)

    Parameters
    ----------
    network : OpenPNM Network object
        The network to apply the labels
    """
    find_surface_pores(network)
    Psurf = network['pore.surface']
    crds = network['pore.coords']
    xmin, xmax = sp.amin(crds[:, 0]), sp.amax(crds[:, 0])
    xspan = xmax - xmin
    ymin, ymax = sp.amin(crds[:, 1]), sp.amax(crds[:, 1])
    yspan = ymax - ymin
    zmin, zmax = sp.amin(crds[:, 2]), sp.amax(crds[:, 2])
    zspan = zmax - zmin
    network['pore.back'] = (crds[:, 0] > (1-tol)*xmax) * Psurf
    network['pore.right'] = (crds[:, 1] > (1-tol)*ymax) * Psurf
    network['pore.top'] = (crds[:, 2] > (1-tol)*zmax) * Psurf
    network['pore.front'] = (crds[:, 0] < (xmin + tol*xspan)) * Psurf
    network['pore.left'] = (crds[:, 1] < (xmin + tol*yspan)) * Psurf
    network['pore.bottom'] = (crds[:, 2] < (xmin + tol*zspan)) * Psurf


def find_surface_pores(network, markers=None, label='surface'):
    r"""
    Find the pores on the surface of the domain by performing a Delaunay
    triangulation between the network pores and some external ``markers``. All
    pores connected to these external marker points are considered surface
    pores.

    Parameters
    ----------
    network: OpenPNM Network Object
        The network for which the surface pores are to be found

    markers: array_like
        3 x N array of the marker coordiantes to use in the triangulation.  The
        labeling is performed in one step, so all points are added, and then
        any pores connected to at least one marker is given the provided label.
        By default, this function will automatically generate 6 points outside
        each axis of the network domain.

        Users may wish to specify a single external marker point and provide an
        appropriate label in order to identify specific faces.  For instance,
        the marker may be *above* the domain, and the label might be
        'top_surface'.

    label : string
        The label to apply to the pores.  The default is 'surface'.

    Notes
    -----
    This function does not check whether the given markers actually lie outside
    the domain, allowing the labeling of *internal* sufaces.

    If this method fails to mark some surface pores, consider sending more
    markers on each face.

    Examples
    --------
    >>> import openpnm as op
    >>> net = op.network.Cubic(shape=[5, 5, 5])
    >>> op.topotools.find_surface_pores(network=net)
    >>> net.num_pores('surface')
    98

    When cubic networks are created, the surfaces are already labeled:

    >>> net.num_pores(['top','bottom', 'left', 'right', 'front','back'])
    98

    This function is mostly useful for unique networks such as spheres, random
    topology, or networks that have been subdivied.

    """
    import scipy.spatial as sptl
    if markers is None:
        (xmax, ymax, zmax) = sp.amax(network['pore.coords'], axis=0)
        (xmin, ymin, zmin) = sp.amin(network['pore.coords'], axis=0)
        xave = (xmin+xmax)/2
        yave = (ymin+ymax)/2
        zave = (zmin+zmax)/2
        markers = [[xmax + xave, yave, zave],
                   [xmin - xave, yave, zave],
                   [xave, ymax + yave, zave],
                   [xave, ymin - yave, zave],
                   [xave, yave, zmax + zave],
                   [xave, yave, zmin - zave]]
    markers = sp.atleast_2d(markers)
    tri = sptl.Delaunay(network['pore.coords'], incremental=True)
    tri.add_points(markers)
    (indices, indptr) = tri.vertex_neighbor_vertices
    for k in range(network.Np, tri.npoints):
        neighbors = indptr[indices[k]:indices[k+1]]
        inds = sp.where(neighbors < network.Np)
        neighbors = neighbors[inds]
        if 'pore.'+label not in network.keys():
            network['pore.'+label] = False
        network['pore.'+label][neighbors] = True


def clone_pores(network, pores, labels=['clone'], mode='parents'):
    r'''
    Clones the specified pores and adds them to the network

    Parameters
    ----------
    network : OpenPNM Network Object
        The Network object to which the new pores are to be added

    pores : array_like
        List of pores to clone

    labels : string, or list of strings
        The labels to apply to the clones, default is 'clone'

    mode : string
        Controls the connections between parents and clones.  Options are:

        - 'parents': (Default) Each clone is connected only to its parent
        - 'siblings': Clones are only connected to each other in the same
                      manner as parents were connected
        - 'isolated': No connections between parents or siblings
    '''
    if len(network.project.geometries()) > 0:
        logger.warning('Network has active Geometries, new pores must be \
                        assigned a Geometry')
    if len(network.project.phases()) > 0:
        raise Exception('Network has active Phases, cannot proceed')

    if type(labels) == str:
        labels = [labels]
    Np = network.Np
    Nt = network.Nt
    # Clone pores
    parents = sp.array(pores, ndmin=1)
    pcurrent = network['pore.coords']
    pclone = pcurrent[pores, :]
    pnew = sp.concatenate((pcurrent, pclone), axis=0)
    Npnew = sp.shape(pnew)[0]
    clones = sp.arange(Np, Npnew)
    # Add clone labels to network
    for item in labels:
        network['pore.'+item] = False
        network['throat.'+item] = False
    # Add connections between parents and clones
    if mode == 'parents':
        tclone = sp.vstack((parents, clones)).T
        extend(network=network, pore_coords=pclone, throat_conns=tclone)
    if mode == 'siblings':
        ts = network.find_neighbor_throats(pores=pores, mode='intersection')
        tclone = network['throat.conns'][ts] + network.num_pores()
        extend(network=network, pore_coords=pclone, throat_conns=tclone)
    if mode == 'isolated':
        extend(network=network, pore_coords=pclone)
    # Apply provided labels to cloned pores
    for item in labels:
        network['pore.'+item][network.pores('all') >= Np] = True
        network['throat.'+item][network.throats('all') >= Nt] = True

    # Any existing adjacency and incidence matrices will be invalid
    network._am.clear()
    network._im.clear()


def merge_networks(network, donor=[]):
    r"""
    Combine multiple networks into one without doing any topological
    manipulations (such as stiching nearby pores to each other).

    Parameters
    ----------
    network : OpenPNM Network Object
        The network to which all the other networks should be added.

    donor : OpenPNM Network Object or list of Objects
        The network object(s) to add to the given network

    Notes
    -----
    This methods does *not* attempt to stitch the networks topologically

    See Also
    --------
    extend
    trim
    stitch

    """
    network['pore.coords'] = sp.vstack((network['pore.coords'],
                                        donor['pore.coords']))
    network['throat.conns'] = sp.vstack((network['throat.conns'],
                                         donor['throat.conns'] + network.Np))
    p_all = sp.ones((sp.shape(network['pore.coords'])[0],), dtype=bool)
    t_all = sp.ones((sp.shape(network['throat.conns'])[0],), dtype=bool)
    network.update({'pore.all': p_all})
    network.update({'throat.all': t_all})
    for key in set(network.keys()).union(set(donor.keys())):
        if key.split('.')[1] not in ['conns', 'coords', '_id', 'all']:
            if key in network.keys():
                pop_flag = False
                if key not in donor.keys():
                    logger.debug('Adding ' + key + ' to donor')
                    # If key not on donor add it first
                    if network[key].dtype == bool:
                        donor[key] = False
                    else:
                        donor[key] = sp.nan
                    pop_flag = True
                # Then merge it with existing array on network
                try:
                    temp = sp.hstack((network[key], donor[key]))
                except ValueError:
                    temp = sp.vstack((network[key], donor[key]))
                network[key] = temp
                if pop_flag:
                    donor.pop(key, None)
            else:
                # If key not on network add it first
                logger.debug('Adding ' + key + ' to network')
                if donor[key].dtype == bool:
                    network[key] = False
                else:
                    network[key] = sp.nan
                # Then append donor values to network
                s = sp.shape(donor[key])[0]
                network[key][-s:] = donor[key]


def stitch(network, donor, P_network, P_donor, method='nearest',
           len_max=sp.inf, len_min=0, label_suffix=''):
    r'''
    Stitches a second a network to the current network.

    Parameters
    ----------
    networK : OpenPNM Network Object
        The Network to which to donor Network will be attached

    donor : OpenPNM Network Object
        The Network to stitch on to the current Network

    P_network : array_like
        The pores on the current Network

    P_donor : array_like
        The pores on the donor Network

    label_suffix : string or None
        Some text to append to each label in the donor Network before
        inserting them into the recipient.  The default is to append no
        text, but a common option would be to append the donor Network's
        name. To insert none of the donor labels, use None.

    len_max : float
        Set a length limit on length of new throats

    method : string (default = 'delaunay')
        The method to use when making pore to pore connections. Options are:

        - 'delaunay' : Use a Delaunay tessellation
        - 'nearest' : Connects each pore on the receptor network to its nearest
                      pore on the donor network

    Notes
    -----
    Before stitching it is necessary to translate the pore coordinates of
    one of the Networks so that it is positioned correctly relative to the
    other.

    Examples
    --------
    >>> import openpnm as op
    >>> pn = op.network.Cubic(shape=[5, 5, 5])
    >>> pn2 = op.network.Cubic(shape=[5, 5, 5])
    >>> [pn.Np, pn.Nt]
    [125, 300]
    >>> [pn2.Np, pn2.Nt]
    [125, 300]
    >>> pn2['pore.coords'][:, 2] += 5.0
    >>> op.topotools.stitch(network=pn, donor=pn2, P_network=pn.pores('top'),
    ...                     P_donor=pn2.pores('bottom'), method='nearest',
    ...                     len_max=1.0)
    >>> [pn.Np, pn.Nt]
    [250, 625]

    '''
    # Ensure Networks have no associated objects yet
    if (len(network.project) > 1) or (len(donor.project) > 1):
        raise Exception('Cannot stitch a Network with active objects')
    network['throat.stitched'] = False
    # Get the initial number of pores and throats
    N_init = {}
    N_init['pore'] = network.Np
    N_init['throat'] = network.Nt
    if method == 'nearest':
        P1 = P_network
        P2 = P_donor + N_init['pore']  # Increment pores on donor
        C1 = network['pore.coords'][P_network]
        C2 = donor['pore.coords'][P_donor]
        D = sp.spatial.distance.cdist(C1, C2)
        [P1_ind, P2_ind] = sp.where(D <= len_max)
        conns = sp.vstack((P1[P1_ind], P2[P2_ind])).T
    else:
        raise Exception('<{}> method not supported'.format(method))

    # Enter donor's pores into the Network
    extend(network=network, pore_coords=donor['pore.coords'])

    # Enter donor's throats into the Network
    extend(network=network, throat_conns=donor['throat.conns'] +
           N_init['pore'])

    # Trim throats that are longer then given len_max
    C1 = network['pore.coords'][conns[:, 0]]
    C2 = network['pore.coords'][conns[:, 1]]
    L = sp.sum((C1 - C2)**2, axis=1)**0.5
    conns = conns[L <= len_max]

    # Add donor labels to recipient network
    if label_suffix is not None:
        if label_suffix != '':
            label_suffix = '_'+label_suffix
        for label in donor.labels():
            element = label.split('.')[0]
            locations = sp.where(network._get_indices(element) >=
                                 N_init[element])[0]
            if label + label_suffix not in network.keys():
                network[label + label_suffix] = False
            network[label+label_suffix][locations] = donor[label]

    # Add the new stitch throats to the Network
    extend(network=network, throat_conns=conns, labels='stitched')

    # Remove donor from Workspace, if present
    # This check allows for the reuse of a donor Network multiple times
    for sim in list(ws.values()):
        if donor in sim:
            del ws[sim.name]


def connect_pores(network, pores1, pores2, labels=[], add_conns=True):
    r'''
    Returns the possible connections between two group of pores, and optionally
    makes the connections.

    Parameters
    ----------
    network : OpenPNM Network Object

    pores1 : array_like
        The first group of pores on the network

    pores2 : array_like
        The second group of pores on the network

    labels : list of strings
        The labels to apply to the new throats.  This argument is only needed
        if ``add_conns`` is True.

    add_conns : bool
        Indicates whether the connections should be added to the supplied
        network (default is True).  Otherwise, the connections are returned
        as an Nt x 2 array that can be passed directly to ``extend``.

    Notes
    -----
    It creates the connections in a format which is acceptable by
    the default OpenPNM connection ('throat.conns') and either adds them to
    the network or returns them.

    Examples
    --------
    >>> import openpnm as op
    >>> pn = op.network.Cubic(shape=[5, 5, 5])
    >>> pn.Nt
    300
    >>> op.topotools.connect_pores(network=pn, pores1=[22, 32],
    ...                            pores2=[16, 80, 68])
    >>> pn.Nt
    306
    >>> pn['throat.conns'][300:306]
    array([[16, 22],
           [22, 80],
           [22, 68],
           [16, 32],
           [32, 80],
           [32, 68]])

    '''
    size1 = sp.size(pores1)
    size2 = sp.size(pores2)
    array1 = sp.repeat(pores1, size2)
    array2 = sp.tile(pores2, size1)
    conns = sp.vstack([array1, array2]).T
    if add_conns:
        extend(network=network, throat_conns=conns, labels=labels)
    else:
        return conns


def find_pore_to_pore_distance(network, pores1=None, pores2=None):
    r'''
    Find the distance between all pores on set one to each pore in set 2

    Parameters
    ----------
    network : OpenPNM Network Object
        The network object containing the pore coordinates

    pores1 : array_like
        The pore indices of the first set

    pores2 : array_Like
        The pore indices of the second set.  It's OK if these indices are
        partially or completely duplicating ``pores``.

    Returns
    -------
    A distance matrix with ``len(pores1)`` rows and ``len(pores2)`` columns.
    The distance between pore *i* in ``pores1`` and *j* in ``pores2`` is
    located at *(i, j)* and *(j, i)* in the distance matrix.

    '''
    from scipy.spatial.distance import cdist
    p1 = sp.array(pores1, ndmin=1)
    p2 = sp.array(pores2, ndmin=1)
    coords = network['pore.coords']
    return cdist(coords[p1], coords[p2])


def subdivide(network, pores, shape, labels=[]):
    r'''
    It trim the pores and replace them by cubic networks with the sent shape.

    Parameters
    ----------
    network : OpenPNM Network Object

    pores : array_like
        The first group of pores to be replaced

    shape : array_like
        The shape of cubic networks in the target locations

    Notes
    -----
    - It works only for cubic networks.

    Examples
    --------
    >>> import openpnm as op
    >>> pn = op.network.Cubic(shape=[5, 6, 5], spacing=0.001)
    >>> pn.Np
    150
    >>> nano_pores = [2, 13, 14, 15]
    >>> op.topotools.subdivide(network=pn, pores=nano_pores, shape=[4, 7, 3],
    ...                        labels='nano')
    >>> pn.Np
    482

    '''
    mro = network._mro()
    if 'Cubic' not in mro:
        raise Exception('Subdivide is only supported for Cubic Networks')
    from openpnm.network import Cubic
    pores = network._parse_indices(pores)

    # Checks to find boundary pores in the selected pores
    if 'pore.boundary' in network.labels():
        if (sp.in1d(pores, network.pores('boundary'))).any():
            raise Exception('boundary pores cannot be subdivided!')
    if not hasattr(network, '_subdivide_flag'):
        network._subdivide_flag = True
    else:
        raise Exception('The network has subdivided pores, so the method \
                         does not support another subdivision')
    # Assigning right shape and division
    if sp.size(shape) != 2 and sp.size(shape) != 3:
        raise Exception('Subdivide not implemented for Networks other than 2D \
                         and 3D')
    elif sp.size(shape) == 3 and 1 not in shape:
        div = sp.array(shape, ndmin=1)
        single_dim = None
    else:
        single_dim = sp.where(sp.array(network._shape) == 1)[0]
        if sp.size(single_dim) == 0:
            single_dim = None
        if sp.size(shape) == 3:
            div = sp.array(shape, ndmin=1)
        else:
            div = sp.zeros(3, dtype=sp.int32)
            if single_dim is None:
                dim = 2
            else:
                dim = single_dim
            div[dim] = 1
            div[-sp.array(div, ndmin=1, dtype=bool)] = sp.array(shape,
                                                                ndmin=1)

    # Creating small network and handling labels
    networkspacing = network.spacing
    new_netspacing = networkspacing/div
    new_net = Cubic(shape=div, spacing=new_netspacing)
    main_labels = ['left', 'right', 'front', 'back', 'top', 'bottom']
    if single_dim is not None:
        label_groups = sp.array([['front', 'back'],
                                 ['left', 'right'],
                                 ['top', 'bottom']])
        non_single_labels = label_groups[sp.array([0, 1, 2]) != single_dim]
    for l in main_labels:
        new_net['pore.surface_' + l] = False
        network['pore.surface_' + l] = False
        if single_dim is None:
            new_net['pore.surface_' + l][new_net.pores(labels=l)] = True
        else:
            for ind in [0, 1]:
                loc = (non_single_labels[ind] == l)
                temp_pores = new_net.pores(non_single_labels[ind][loc])
                new_net['pore.surface_' + l][temp_pores] = True

    old_coords = sp.copy(new_net['pore.coords'])
    if labels == []:
        labels = ['pore.subdivided_' + new_net.name]
    for P in pores:
        # Shifting the new network to the right location and attaching it to
        # the main network
        shift = network['pore.coords'][P] - networkspacing/2
        new_net['pore.coords'] += shift
        Pn = network.find_neighbor_pores(pores=P)
        try:
            Pn_new_net = network.pores(labels)
        except KeyError:
            Pn_new_net = []
        Pn_old_net = Pn[~sp.in1d(Pn, Pn_new_net)]
        Np1 = network.Np
        extend(pore_coords=new_net['pore.coords'],
               throat_conns=new_net['throat.conns'] + Np1,
               labels=labels, network=network)

        # Moving the temporary labels to the big network
        for l in main_labels:
            network['pore.surface_'+l][Np1:] = new_net['pore.surface_'+l]

        # Stitching the old pores of the main network to the new extended pores
        surf_pores = network.pores('surface_*')
        surf_coord = network['pore.coords'][surf_pores]
        for neighbor in Pn:
            neighbor_coord = network['pore.coords'][neighbor]
            dist = [round(sp.inner(neighbor_coord-x, neighbor_coord-x),
                          20) for x in surf_coord]
            nearest_neighbor = surf_pores[dist == sp.amin(dist)]
            if neighbor in Pn_old_net:
                coplanar_labels = network.labels(pores=nearest_neighbor)
                new_neighbors = network.pores(coplanar_labels,
                                              mode='intersection')
                # This might happen to the edge of the small network
                if sp.size(new_neighbors) == 0:
                    labels = network.labels(pores=nearest_neighbor,
                                            mode='intersection')
                    common_label = [l for l in labels if 'surface_' in l]
                    new_neighbors = network.pores(common_label)
            elif neighbor in Pn_new_net:
                new_neighbors = nearest_neighbor
            connect_pores(network=network, pores1=neighbor,
                          pores2=new_neighbors, labels=labels)

        # Removing temporary labels
        for l in main_labels:
            network['pore.surface_' + l] = False
        new_net['pore.coords'] = sp.copy(old_coords)

    network._label_surfaces()
    for l in main_labels:
        del network['pore.surface_'+l]
    trim(network=network, pores=pores)
    ws = network.project.workspace
    ws.close_project(new_net.project)


def trim_occluded_throats(network, mask='all'):
    r"""
    Remove throats with zero area from the network and also remove
    pores that are isolated (as a result or otherwise)

    Parameters
    ----------
    network : OpenPNM Network Object

    mask : string
        Applies routine only to pores and throats with this label
    """
    occluded_ts = network['throat.area'] == 0
    if sp.sum(occluded_ts) > 0:
        occluded_ts *= network["throat."+mask]
        trim(network=network, throats=occluded_ts)


def merge_pores(network, pores, labels=['merged']):
    r"""
    Combines a selection of pores into a new single pore located at the
    centroid of the selected pores and connected to all of their neighbors.

    Parameters
    ----------
    network : OpenPNM Network Object

    pores : array_like
        The list of pores which are to be combined into a new single pore

    labels : string or list of strings
        The labels to apply to the new pore and new throat connections

    Notes
    -----
    The selection of pores should be chosen carefully, preferrable so that
    they all form a continuous cluster.  For instance, it is recommended
    to use the ``find_nearby_pores`` method to find all pores within a
    certain distance of a given pore, and these can then be merged without
    causing any abnormal connections.

    Examples
    --------
    >>> import openpnm as op
    >>> pn = op.network.Cubic(shape=[20, 20, 1])
    >>> Ps = pn.find_nearby_pores(pores=111, r=5, flatten=True)
    >>> op.topotools.merge_pores(network=pn, pores=Ps, labels=['merged'])
    >>> print(pn.Np)
    321
    >>> pn.pores('merged')
    array([320])
    >>> pn.num_throats('merged')
    32

    """
    Pn = network.find_neighbor_pores(pores=pores,
                                     mode='union',
                                     flatten=True,
                                     excl_self=True)
    xyz = sp.mean(network['pore.coords'][pores], axis=0)
    extend(network, pore_coords=xyz, labels=labels)
    Pnew = network.Ps[-1]
    connect_pores(network, pores1=Pnew, pores2=Pn, labels=labels)
    trim(network=network, pores=pores)


def _template_sphere_disc(dim, outer_radius, inner_radius):
    r"""
    This private method generates an image array of a sphere/shell-disc/ring.
    It is useful for passing to Cubic networks as a ``template`` to make
    networks with desired shapes.

    Parameters
    ----------
    dim : int
        Network dimension

    outer_radius : int
        Number of the nodes in the outer radius of the network

    inner_radius : int
        Number of the nodes in the inner radius of the network

    Returns
    -------
    A Numpy array containing 1's to demarcate the desired shape, and 0's
    elsewhere.

    """
    rmax = sp.array(outer_radius, ndmin=1)
    rmin = sp.array(inner_radius, ndmin=1)
    ind = 2 * rmax - 1
    coord = sp.indices((ind * sp.ones(dim, dtype=int)))
    coord = coord - (ind - 1)/2
    x = coord[0, :]
    y = coord[1, :]
    if dim == 2:
        img = (x ** 2 + y ** 2) < rmax ** 2
    elif dim == 3:
        z = coord[2, :]
        img = (x ** 2 + y ** 2 + z ** 2) < rmax ** 2
    if rmin[0] != 0:
        if dim == 2:
            img_min = (x ** 2 + y ** 2) > rmin ** 2
        elif dim == 3:
            img_min = (x ** 2 + y ** 2 + z ** 2) > rmin ** 2
        img = img * img_min
    return img


def template_sphere_shell(outer_radius, inner_radius=0):
    r"""
    This method generates an image array of a sphere-shell. It is useful for
    passing to Cubic networks as a ``template`` to make spherical shaped
    networks.

    Parameters
    ----------
    outer_radius : int
        Number of nodes in the outer radius of the sphere.

    inner_radius : int
        Number of nodes in the inner radius of the shell.  a value of 0 will
        result in a solid sphere.

    Returns
    -------
    A Numpy array containing 1's to demarcate the sphere-shell, and 0's
    elsewhere.

    """
    img = _template_sphere_disc(dim=3, outer_radius=outer_radius,
                                inner_radius=inner_radius)
    return img


def template_cylinder_annulus(height, outer_radius, inner_radius=0):
    r"""
    This method generates an image array of a disc-ring.  It is useful for
    passing to Cubic networks as a ``template`` to make circular-shaped 2D
    networks.

    Parameters
    ----------
    height : int
        The height of the cylinder

    outer_radius : int
        Number of nodes in the outer radius of the cylinder

    inner_radius : int
        Number of the nodes in the inner radius of the annulus.  A value of 0
        will result in a solid cylinder.

    Returns
    -------
    A Numpy array containing 1's to demarcate the disc-ring, and 0's
    elsewhere.

    """

    img = _template_sphere_disc(dim=2, outer_radius=outer_radius,
                                inner_radius=inner_radius)
    img = sp.tile(sp.atleast_3d(img), reps=height)
    return img


def plot_connections(network, throats=None, fig=None, **kwargs):
    r"""
    Produces a 3D plot of the network topology showing how throats connect
    for quick visualization without having to export data to veiw in Paraview.

    Parameters
    ----------
    network : OpenPNM Network Object
        The network whose topological connections to plot

    throats : array_like (optional)
        The list of throats to plot if only a sub-sample is desired.  This is
        useful for inspecting a small region of the network.  If no throats are
        specified then all throats are shown.

    fig and **kwargs: Matplotlib figure handle and line property arguments
        If a ``fig`` is supplied, then the topology will be overlaid.  By also
        passing in different line properties such as ``color`` and limiting
        which ``throats`` are plots, this makes it possible to plot different
        types of throats on the same plot.

        For information on available line style options, visit the Matplotlib
        documentation at:

        http://matplotlib.org/api/lines_api.html#matplotlib.lines.Line2D

    Notes
    -----
    The figure handle returned by this method can be passed into
    ``plot_coordinates`` to create a plot that combines pore coordinates and
    throat connections, and vice versa.

    Examples
    --------
    >>> import openpnm as op
    >>> pn = op.network.Cubic(shape=[10, 10, 3])
    >>> pn.add_boundary_pores()
    >>> Ts = pn.throats('*boundary', mode='complement')
    >>> # Create figure showing boundary throats
    >>> fig = op.topotools.plot_connections(network=pn, throats=Ts)
    >>> Ts = pn.throats('*boundary')
    >>> # Pass existing fig back into function to plot additional throats
    >>> fig = op.topotools.plot_connections(network=pn, throats=Ts,
    ...                                     fig=fig, color='r')

    """
    import matplotlib.pyplot as plt
    from mpl_toolkits.mplot3d import Axes3D

    if throats is None:
        Ts = network.Ts
    else:
        Ts = network._parse_indices(indices=throats)

    if len(sp.unique(network['pore.coords'][:, 2])) == 1:
        ThreeD = False
    else:
        ThreeD = True

    if fig is None:
        fig = plt.figure()
        if ThreeD:
            ax = fig.add_subplot(111, projection='3d')
        else:
            ax = fig.gca()
    else:
        ax = fig.gca()

    # Create dummy indexing to sp.inf
    i = -1*sp.ones((sp.size(Ts)*3, ), dtype=int)
    i[0::3] = network['throat.conns'][Ts, 0]
    i[1::3] = network['throat.conns'][Ts, 1]

    # Collect coordinates and scale axes to fit
    Ps = sp.unique(network['throat.conns'][Ts])
    X = network['pore.coords'][Ps, 0]
    Y = network['pore.coords'][Ps, 1]
    Z = network['pore.coords'][Ps, 2]
    _scale_3d_axes(ax=ax, X=X, Y=Y, Z=Z)

    # Add sp.inf to the last element of pore.coords (i.e. -1)
    inf = sp.array((sp.inf,))
    X = sp.hstack([network['pore.coords'][:, 0], inf])
    Y = sp.hstack([network['pore.coords'][:, 1], inf])
    Z = sp.hstack([network['pore.coords'][:, 2], inf])
    if ThreeD:
        ax.plot(xs=X[i], ys=Y[i], zs=Z[i], **kwargs)
    else:
        ax.plot(X[i], Y[i], **kwargs)

    return fig


def plot_coordinates(network, pores=None, fig=None, **kwargs):
    r"""
    Produces a 3D plot showing specified pore coordinates as markers

    Parameters
    ----------
    network : OpenPNM Network Object
        The network whose topological connections to plot

    pores : array_like (optional)
        The list of pores to plot if only a sub-sample is desired.  This is
        useful for inspecting a small region of the network.  If no pores are
        specified then all are shown.

    fig and **kwargs: Matplotlib figure handle and line property arguments
        If a ``fig`` is supplied, then the topology will be overlaid.  By also
        passing in different marker properties such as size (``s``) and
        limiting which ``pores`` are plotted, this makes it possible to plot
        different types of pores on the same plot.

        For information on available marker style options, visit the Matplotlib
        documentation at:

        http://matplotlib.org/api/lines_api.html#matplotlib.lines.Line2D

    Notes
    -----
    The figure handle returned by this method can be passed into
    ``plot_topology`` to create a plot that combines pore coordinates and
    throat connections, and vice versa.

    Examples
    --------
    >>> import openpnm as op
    >>> pn = op.network.Cubic(shape=[10, 10, 3])
    >>> pn.add_boundary_pores()
    >>> Ps = pn.pores('internal')
    >>> # Create figure showing internal pores
    >>> fig = op.topotools.plot_coordinates(network=pn, pores=Ps, c='b')
    >>> Ps = pn.pores('*boundary')
    >>> # Pass existing fig back into function to plot boundary pores
    >>> fig = op.topotools.plot_coordinates(network=pn, pores=Ps, fig=fig,
    ...                                         c='r')

    """
    import matplotlib.pyplot as plt
    from mpl_toolkits.mplot3d import Axes3D

    if pores is None:
        Ps = network.Ps
    else:
        Ps = network._parse_indices(indices=pores)

    if len(sp.unique(network['pore.coords'][:, 2])) == 1:
        ThreeD = False
    else:
        ThreeD = True

    if fig is None:
        fig = plt.figure()
        if ThreeD:
            ax = fig.add_subplot(111, projection='3d')
        else:
            ax = fig.add_subplot(111)
    else:
        ax = fig.gca()

    # Collect specified coordinates
    X = network['pore.coords'][Ps, 0]
    Y = network['pore.coords'][Ps, 1]
    Z = network['pore.coords'][Ps, 2]
    if ThreeD:
        _scale_3d_axes(ax=ax, X=X, Y=Y, Z=Z)

    if ThreeD:
        ax.scatter(xs=X, ys=Y, zs=Z, **kwargs)
    else:
        ax.scatter(X, Y, **kwargs)

    return fig


def _scale_3d_axes(ax, X, Y, Z):
    if hasattr(ax, '_scaled'):
        logger.warning('Axes is already scaled to previously plotted data')
    else:
        ax._scaled = True
        max_range = sp.array([X.max()-X.min(), Y.max()-Y.min(),
                              Z.max()-Z.min()]).max() / 2.0
        mid_x = (X.max()+X.min()) * 0.5
        mid_y = (Y.max()+Y.min()) * 0.5
        mid_z = (Z.max()+Z.min()) * 0.5
        ax.set_xlim(mid_x - max_range, mid_x + max_range)
        ax.set_ylim(mid_y - max_range, mid_y + max_range)
        try:
            ax.set_zlim(mid_z - max_range, mid_z + max_range)
        except AttributeError:
            pass


def plot_networkx(network, plot_throats=True, labels=None, colors=None,
                  scale=10):
    r'''
    Returns a pretty 2d plot for 2d OpenPNM networks.

    Parameters
    ----------
    network : OpenPNM Network object

    plot_throats : boolean
        Plots throats as well as pores, if True.

    labels : list
        List of OpenPNM labels

    colors : list
        List of corresponding colors to the given `labels`.

    scale : float
        Scale factor for size of pores.
    '''
    import networkx as nx
    x, y, z = network['pore.coords'].T
    x, y = [j for j in [x, y, z] if len(sp.unique(j)) > 1]

    G = nx.Graph()
    pos = {network.Ps[i]: [x[i], y[i]] for i in range(network.Np)}
    if 'pore.diameter' in network.keys():
        node_size = scale * network['pore.diameter']
    else:
        node_size = scale
    node_color = sp.array(['r'] * len(network.Ps))

    if labels:
        if type(labels) is not list:
            labels = [labels]
        if type(colors) is not list:
            colors = [colors]
        if len(labels) != len(colors):
            raise('len(colors) must be equal to len(labels)!')
        for label, color in zip(labels, colors):
            node_color[network.pores(label)] = color

    nx.draw_networkx_nodes(G, pos=pos, nodelist=network.Ps.tolist(),
                           node_color=node_color, edge_color='r',
                           node_size=node_size)
    if plot_throats:
        nx.draw_networkx_edges(G, pos=pos, edge_color='k', alpha=0.8,
                               edgelist=network['throat.conns'].tolist())
    return G


def generate_base_points(num_points, domain_size, density_map=None,
                         reflect=True):
    r"""
    Generates a set of base points for passing into the Tessellation-based
    Network classes.  The points can be distributed in spherical, cylindrical,
    or rectilinear patterns, as well as 2D and 3D (disks and squares).

    Parameters
    ----------
    num_points : scalar
        The number of base points that lie within the domain.  Note that the
        actual number of points returned will be larger, with the extra points
        lying outside the domain.

    domain_size : list or array
        Controls the size and shape of the domain, as follows:

        **sphere** : If a single value is received, its treated as the radius
        [r] of a sphere centered on [0, 0, 0].

        **cylinder** : If a two-element list is received it's treated as the
        radius and height of a cylinder [r, z] positioned at [0, 0, 0] and
        extending in the positive z-direction.  If the z dimension is 0, a
        disk of radius r is created.

        **rectangle** : If a three element list is received, it's treated
        as the outer corner of rectangle [x, y, z] whose opposite corner lies
        at [0, 0, 0].  If the z dimension is 0, a rectangle of size X-by-Y is
        created.

    density_map : array, optional
        A an array that contains fractional values (0 < i < 1) indicating the
        liklihood that a point in that region should be kept.  The size of this
        array can be anything, but the shape must match the ``domain_size``;
        that is for a 3D network the shape of the ``density_map`` can be
        [10, 10, 10] or [50, 50, 50], depending on how important the resolution
        of the density distribution is.  For a 2D network the ``density_map``
        should be [10, 10].

        When specifying
        a custom probabiliy map is it recommended to also set values outside
        the given domain to zero.  If not, then the correct shape will still
        be returned, but with too few points in it.

    reflect : boolean
        If True, the the base points are generated as specified, the reflected
        about each face of the domain.  This essentially tricks the
        tessellation functions into creating smooth flat faces at the
        boundaries once these excess pores are trimmed.

    Notes
    -----
    The reflection approach tends to create larger pores near the surfaces, so
    it might be necessary to use the ``density_map`` argument to specify a
    slightly higher density of points near the surfaces.

    The ``Voronoi``, ``Delaunay``, ``Gabriel``, and ``DelunayVoronoiDual``
    classes can *techncially* handle base points with spherical or cylindrical
    domains, but the reflection across round surfaces does not create perfect
    Voronoi cells so the surfaces will not be smooth.


    Examples
    --------
    The following generates a spherical array with higher values near the core.
    It uses a distance transform to create a sphere of radius 10, then a
    second distance transform to create larger values in the center away from
    the sphere surface.  These distance values could be further skewed by
    applying a power, with values higher than 1 resulting in higher values in
    the core, and fractional values smoothinging them out a bit.

    >>> import openpnm as op
    >>> import scipy as sp
    >>> import scipy.ndimage as spim
    >>> im = sp.ones([21, 21, 21], dtype=int)
    >>> im[10, 10, 10] = 0
    >>> im = spim.distance_transform_edt(im) <= 20  # Create sphere of 1's
    >>> prob = spim.distance_transform_edt(im)
    >>> prob = prob / sp.amax(prob)  # Normalize between 0 and 1
    >>> pts = op.topotools.generate_base_points(num_points=50,
    ...                                         domain_size=[1, 1, 1],
    ...                                         density_map=prob)
    >>> net = op.network.DelaunayVoronoiDual(points=pts, shape=[1, 1, 1])
    """
    def _try_points(num_points, prob):
        prob = sp.atleast_3d(prob)
        prob = sp.array(prob)/sp.amax(prob)  # Ensure prob is normalized
        base_pts = []
        N = 0
        while N < num_points:
            pt = sp.random.rand(3)  # Generate a point
            # Test whether to keep it or not
            [indx, indy, indz] = sp.floor(pt*sp.shape(prob)).astype(int)
            if sp.random.rand(1) <= prob[indx][indy][indz]:
                base_pts.append(pt)
                N += 1
        base_pts = sp.array(base_pts)
        return base_pts

    if len(domain_size) == 1:  # Spherical
        domain_size = sp.array(domain_size)
        r = domain_size[0]
        if density_map is None:
            # Make an image of a sphere filled with ones and use _try_points
            density_map = sp.ones([41, 41, 41])
            density_map[20, 20, 20] = 0
            density_map = spim.distance_transform_edt(density_map) < 20
        base_pts = _try_points(num_points, density_map)
        # Convert to spherical coordinates
        [X, Y, Z] = sp.array(base_pts - [0.5, 0.5, 0.5]).T
        r = 2*sp.sqrt(X**2 + Y**2 + Z**2)*domain_size[0]
        theta = 2*sp.arctan(Y/X)
        phi = 2*sp.arctan(sp.sqrt(X**2 + Y**2)/Z)
        # Trim points outside the domain (from improper prob images)
        inds = r <= domain_size[0]
        [r, theta, phi] = [r[inds], theta[inds], phi[inds]]
        # Reflect base points across perimeter
        if reflect:
            r, theta, phi = reflect_base_points(sp.vstack((r, theta, phi)),
                                                domain_size)
        # Convert to Cartesean coordinates
        X = r*sp.cos(theta)*sp.sin(phi)
        Y = r*sp.sin(theta)*sp.sin(phi)
        Z = r*sp.cos(phi)
        base_pts = sp.vstack([X, Y, Z]).T

    elif len(domain_size) == 2:  # Cylindrical or Disk
        domain_size = sp.array(domain_size)
        if density_map is None:
            density_map = sp.ones([41, 41, 41])
            density_map[20, 20, :] = 0
            if domain_size[1] == 0:  # Disk
                density_map = density_map[:, :, 0]
            density_map = spim.distance_transform_edt(density_map) < 20
        base_pts = _try_points(num_points, density_map)
        # Convert to cylindrical coordinates
        [X, Y, Z] = sp.array(base_pts - [0.5, 0.5, 0]).T  # Center on z-axis
        r = 2*sp.sqrt(X**2 + Y**2)*domain_size[0]
        theta = 2*sp.arctan(Y/X)
        z = Z*domain_size[1]
        # Trim points outside the domain (from improper prob images)
        inds = r <= domain_size[0]
        [r, theta, z] = [r[inds], theta[inds], z[inds]]
        inds = ~((z > domain_size[1]) + (z < 0))
        [r, theta, z] = [r[inds], theta[inds], z[inds]]
        if reflect:
            r, theta, z = reflect_base_points(sp.vstack([r, theta, z]),
                                              domain_size)
        # Convert to Cartesean coordinates
        X = r*sp.cos(theta)
        Y = r*sp.sin(theta)
        Z = z
        base_pts = sp.vstack([X, Y, Z]).T

    elif len(domain_size) == 3:  # Cube or square
        if density_map is None:
            density_map = sp.ones([41, 41, 41])
            if domain_size[2] == 0:
                density_map = density_map[:, :, 0]
        base_pts = _try_points(num_points, density_map)
        base_pts = base_pts*domain_size
        if reflect:
            base_pts = reflect_base_points(base_pts, domain_size)

    return base_pts


def reflect_base_points(base_pts, domain_size):
    r'''
    Helper function for relecting a set of points about the faces of a
    given domain.

    Parameters
    ----------
    base_pts : array_like
        The coordinates of the base_pts to be reflected in the coordinate
        system corresponding to the the domain as follows:

        '**spherical**' : [r, theta, phi]

        '**cylindrical** or **circular**' : [r, theta, z]

        '**rectangular** or **square**' : [x, y, z]

    domain_size : array_lie
        The upper coordinate of the face normal to the reflection along
        each axis. Lower bound is assumed to be zero.
    '''
    domain_size = sp.array(domain_size)
    if len(domain_size) == 1:
        r, theta, phi = base_pts
        new_r = 2*domain_size[0] - r
        r = sp.hstack([r, new_r])
        theta = sp.hstack([theta, theta])
        phi = sp.hstack([phi, phi])
        base_pts = sp.vstack((r, theta, phi))
    if len(domain_size) == 2:
        r, theta, z = base_pts
        new_r = 2*domain_size[0] - r
        r = sp.hstack([r, new_r])
        theta = sp.hstack([theta, theta])
        z = sp.hstack([z, z])
        if domain_size[1] != 0:  # If not a disk
            r = sp.hstack([r, r, r])
            theta = sp.hstack([theta, theta, theta])
            z = sp.hstack([z, -z, 2-z])
        base_pts = sp.vstack((r, theta, z))
    elif len(domain_size) == 3:
        Nx, Ny, Nz = domain_size
        # Reflect base points about all 6 faces
        orig_pts = base_pts
        base_pts = sp.vstack((base_pts, [-1, 1, 1]*orig_pts +
                                        [2.0*Nx, 0, 0]))
        base_pts = sp.vstack((base_pts, [-1, 1, 1]*orig_pts))
        base_pts = sp.vstack((base_pts, [1, -1, 1]*orig_pts +
                                        [0, 2.0*Ny, 0]))
        base_pts = sp.vstack((base_pts, [1, -1, 1]*orig_pts))
        if domain_size[2] != 0:
            base_pts = sp.vstack((base_pts, [1, 1, -1]*orig_pts +
                                            [0, 0, 2.0*Nz]))
            base_pts = sp.vstack((base_pts, [1, 1, -1]*orig_pts))
    return base_pts


def find_clusters(network, mask=[], t_labels=False):
    r"""
    Identify connected clusters of pores in the network.  This method can
    also return a list of throat cluster numbers, which correspond to the
    cluster numbers of the pores to which the throat is connected.  Either
    site and bond percolation can be considered, see description of input
    arguments for details.

    Parameters
    ----------
    network : OpenPNM Network Object
        The network

    mask : array_like, boolean
        A list of active bonds or sites (throats or pores).  If the mask is
        Np long, then the method will perform a site percolation, and if
        the mask is Nt long bond percolation will be performed.

    Returns
    -------
    A tuple containing an Np long list of pore cluster labels, and an Nt-long
    list of throat cluster labels.  The label numbers correspond such that
    pores and throats with the same label are part of the same cluster.

    Examples
    --------
    >>> import openpnm as op
    >>> from scipy import rand
    >>> pn = op.network.Cubic(shape=[25, 25, 1])
    >>> pn['pore.seed'] = rand(pn.Np)
    >>> pn['throat.seed'] = rand(pn.Nt)


    """
    # Parse the input arguments
    mask = sp.array(mask, ndmin=1)
    if mask.dtype != bool:
        raise Exception('Mask must be a boolean array of Np or Nt length')

    # If pore mask was given perform site percolation
    if sp.size(mask) == network.Np:
        (p_clusters, t_clusters) = _site_percolation(network, mask)
    # If pore mask was given perform bond percolation
    elif sp.size(mask) == network.Nt:
        (p_clusters, t_clusters) = _bond_percolation(network, mask)
    else:
        raise Exception('Mask received was neither Nt nor Np long')

    return (p_clusters, t_clusters)


def _site_percolation(network, pmask):
    r"""
    This private method is called by 'find_clusters'
    """
    # Find throats that produce site percolation
    conns = sp.copy(network['throat.conns'])
    conns[:, 0] = pmask[conns[:, 0]]
    conns[:, 1] = pmask[conns[:, 1]]
    # Only if both pores are True is the throat set to True
    tmask = sp.all(conns, axis=1)

    # Perform the clustering using scipy.csgraph
    csr = network.create_adjacency_matrix(weights=tmask, fmt='csr',
                                          drop_zeros=True)
    clusters = sprs.csgraph.connected_components(csgraph=csr,
                                                 directed=False)[1]

    # Adjust cluster numbers such that non-invaded pores are labelled -1
    # Note: The following line also takes care of assigning cluster numbers
    # to single isolated invaded pores
    p_clusters = (clusters + 1)*(pmask) - 1
    # Label invaded throats with their neighboring pore's label
    t_clusters = clusters[network['throat.conns']]
    ind = (t_clusters[:, 0] == t_clusters[:, 1])
    t_clusters = t_clusters[:, 0]
    # Label non-invaded throats with -1
    t_clusters[~ind] = -1

    return (p_clusters, t_clusters)


def _bond_percolation(network, tmask):
    r"""
    This private method is called by 'find_clusters'
    """
    # Perform the clustering using scipy.csgraph
    csr = network.create_adjacency_matrix(weights=tmask, fmt='csr',
                                          drop_zeros=True)
    clusters = sprs.csgraph.connected_components(csgraph=csr,
                                                 directed=False)[1]

    # Convert clusters to a more usable output:
    # Find pores attached to each invaded throats
    Ps = network.find_connected_pores(throats=tmask, flatten=True)
    # Adjust cluster numbers such that non-invaded pores are labelled -1
    p_clusters = (clusters + 1)*(network.tomask(pores=Ps).astype(int)) - 1
    # Label invaded throats with their neighboring pore's label
    t_clusters = clusters[network['throat.conns']][:, 0]
    # Label non-invaded throats with -1
    t_clusters[~tmask] = -1

    return (p_clusters, t_clusters)


def add_boundary_pores(network, pores, offset, apply_label='boundary'):
    r"""
    This method uses ``clone_pores`` to clone the input pores, then shifts
    them the specified amount and direction, then applies the given label.

    Parameters
    ----------
    pores : array_like
        List of pores to offset.  If no pores are specified, then it
        assumes that all surface pores are to be cloned.

    offset : 3 x 1 array
        The distance in vector form which the cloned boundary pores should
        be offset.

    apply_label : string
        This label is applied to the boundary pores.  Default is
        'boundary'.

    Examples
    --------
    >>> import openpnm as op
    >>> pn = op.network.Cubic(shape=[5, 5, 5])
    >>> print(pn.Np)  # Confirm initial Network size
    125
    >>> Ps = pn.pores('top')  # Select pores on top face
    >>> pn.add_boundary_pores(labels=['top'])
    >>> print(pn.Np)  # Confirm addition of 25 new pores
    150

    """
    # Parse the input pores
    Ps = sp.array(pores, ndmin=1)
    if Ps.dtype is bool:
        Ps = network.toindices(Ps)
    if sp.size(pores) == 0:  # Handle an empty array if given
        return sp.array([], dtype=sp.int64)
    # Clone the specifed pores
    clone_pores(network=network, pores=Ps)
    newPs = network.pores('pore.clone')
    del network['pore.clone']
    # Offset the cloned pores
    network['pore.coords'][newPs] += offset
    # Apply labels to boundary pores (trim leading 'pores' if present)
    label = apply_label.split('.')[-1]
    label = 'pore.' + label
    network[label] = False
    network[label][newPs] = True


def find_path(network, pore_pairs, weights=None):
    r"""
    Find the shortest path between pairs of pores.

    Parameters
    ----------
    network : OpenPNM Network Object
        The Network object on which the search should be performed

    pore_pairs : array_like
        An N x 2 array containing N pairs of pores for which the shortest
        path is sought.

    weights : array_like, optional
        An Nt-long list of throat weights for the search.  Typically this
        would be the throat lengths, but could also be used to represent
        the phase configuration.  If no weights are given then the
        standard topological connections of the Network are used.

    Returns
    -------
    A dictionary containing both the pores and throats that define the
    shortest path connecting each pair of input pores.

    Notes
    -----
    The shortest path is found using Dijkstra's algorithm included in the
    scipy.sparse.csgraph module

    TODO: The returned throat path contains the correct values, but not
    necessarily in the true order

    Examples
    --------
    >>> import openpnm as op
    >>> pn = op.network.Cubic(shape=[3, 3, 3])
    >>> a = op.topotools.find_path(network=pn, pore_pairs=[[0, 4], [0, 10]])
    >>> a['pores']
    [array([0, 1, 4]), array([ 0,  1, 10])]
    >>> a['throats']
    [array([ 0, 19]), array([ 0, 37])]
    """
    Ps = sp.array(pore_pairs, ndmin=2)
    if weights is None:
        weights = sp.ones_like(network.Ts)
    graph = network.create_adjacency_matrix(weights=weights, fmt='csr',
                                            drop_zeros=False)
    paths = csgraph.dijkstra(csgraph=graph, indices=Ps[:, 0],
                             return_predecessors=True)[1]
    pores = []
    throats = []
    for row in range(0, sp.shape(Ps)[0]):
        j = Ps[row][1]
        ans = []
        while paths[row][j] > -9999:
            ans.append(j)
            j = paths[row][j]
        ans.append(Ps[row][0])
        ans.reverse()
        pores.append(sp.array(ans, dtype=int))
        Ts = network.find_neighbor_throats(pores=ans, mode='intersection')
        throats.append(sp.array(Ts, dtype=int))
    pdict = PrintableDict
    dict_ = pdict(**{'pores': pores, 'throats': throats})
    return dict_


def iscoplanar(coords):
    r'''
    Determines if given pores are coplanar with each other

    Parameters
    ----------
    coords : array_like
        List of pore coords to check for coplanarity.  At least 3 pores are
        required.

    Returns
    -------
    A boolean value of whether given points are coplanar (True) or not (False)
    '''
    coords = sp.array(coords, ndmin=1)
    if sp.shape(coords)[0] < 3:
        raise Exception('At least 3 input pores are required')

    Px = coords[:, 0]
    Py = coords[:, 1]
    Pz = coords[:, 2]

    # Do easy check first, for common coordinate
    if sp.shape(sp.unique(Px))[0] == 1:
        return True
    if sp.shape(sp.unique(Py))[0] == 1:
        return True
    if sp.shape(sp.unique(Pz))[0] == 1:
        return True

    # Perform rigorous check using vector algebra
    n1 = sp.array((Px[1] - Px[0], Py[1] - Py[0], Pz[1] - Pz[0])).T
    n2 = sp.array((Px[2] - Px[1], Py[2] - Py[1], Pz[2] - Pz[1])).T
    n = sp.cross(n1, n2)
    r = sp.array((Px[1:-1] - Px[0], Py[1:-1] - Py[0], Pz[1:-1] - Pz[0]))

    n_dot = sp.dot(n, r)

    if sp.sum(n_dot) == 0:
        return True
    else:
        return False<|MERGE_RESOLUTION|>--- conflicted
+++ resolved
@@ -1,11 +1,8 @@
 import scipy as sp
 import scipy.ndimage as spim
 import scipy.sparse as sprs
-<<<<<<< HEAD
+import warnings
 import porespy as ps
-=======
-import warnings
->>>>>>> caa0b1dd
 from scipy.sparse import csgraph
 from openpnm.core import logging, Workspace
 from openpnm.utils.misc import PrintableDict
@@ -255,167 +252,6 @@
         im = im.tocoo(copy=False)
 
 
-<<<<<<< HEAD
-def ispercolating(am, inlets, outlets, mode='site'):
-    r"""
-    Determines if a percolating clusters exists in the network spanning
-    the given inlet and outlet sites
-
-    Parameters
-    ----------
-    am : adjacency_matrix
-        The adjacency matrix with the ``data`` attribute indicating
-        if a bond is occupied or not
-
-    inlets : array_like
-        An array of indices indicating which sites are part of the inlets
-
-    outlets : array_like
-        An array of indices indicating which sites are part of the outlets
-
-    mode : string
-        Indicates which type of percolation to apply, either `'site'` or
-        `'bond'`
-
-    """
-    if am.format is not 'coo':
-        am = am.to_coo()
-    ij = sp.vstack((am.col, am.row)).T
-    if mode.startswith('site'):
-        occupied_sites = sp.zeros(shape=am.shape[0], dtype=bool)
-        occupied_sites[ij[am.data].flatten()] = True
-        clusters = site_percolation(ij, occupied_sites)
-    elif mode.startswith('bond'):
-        occupied_bonds = am.data
-        clusters = bond_percolation(ij, occupied_bonds)
-    ins = sp.unique(clusters.sites[inlets])
-    if ins[0] == -1:
-        ins = ins[1:]
-    outs = sp.unique(clusters.sites[outlets])
-    if outs[0] == -1:
-        outs = outs[1:]
-    hits = sp.in1d(ins, outs)
-    return sp.any(hits)
-
-
-def remove_isolated_clusters(labels, inlets):
-    r"""
-    Finds cluster labels not attached to the inlets, and sets them to
-    unoccupied (-1)
-
-    Parameters
-    ----------
-    labels : tuple of site and bond labels
-        This information is provided by the ``site_percolation`` or
-        ``bond_percolation`` functions
-
-    inlets : array_like
-        A list of which sites are inlets.  Can be a boolean mask or an
-        array of indices.
-
-    Returns
-    -------
-    A tuple containing a list of site and bond labels, with all clusters
-    not connected to the inlet sites set to not occupied.
-
-    """
-    # Identify clusters of invasion sites
-    inv_clusters = sp.unique(labels.sites[inlets])
-    # Remove cluster numbers == -1, if any
-    inv_clusters = inv_clusters[inv_clusters >= 0]
-    # Find all pores in invading clusters
-    p_invading = sp.in1d(labels.sites, inv_clusters)
-    labels.sites[~p_invading] = -1
-    t_invading = sp.in1d(labels.bonds, inv_clusters)
-    labels.bonds[~t_invading] = -1
-    return labels
-
-
-def site_percolation(ij, occupied_sites):
-    r"""
-    Calculates the site and bond occupancy status for a site percolation
-    process given a list of occupied sites.
-
-    Parameters
-    ----------
-    ij : array_like
-        An N x 2 array of [site_A, site_B] connections.  If two connected
-        sites are both occupied they are part of the same cluster, as it
-        the bond connecting them.
-
-    occupied_sites : boolean
-        A list indicating whether sites are occupied or not
-
-    Returns
-    -------
-    A tuple containing a list of site and bond labels, indicating which
-    cluster each belongs to.  A value of -1 indicates unoccupied.
-
-    Notes
-    -----
-    The ``connected_components`` function of scipy.csgraph will give ALL
-    sites a cluster number whether they are occupied or not, so this
-    function essentially adjusts the cluster numbers to represent a
-    percolation process.
-
-    """
-    from collections import namedtuple
-    Np = sp.size(occupied_sites)
-    occupied_bonds = sp.all(occupied_sites[ij], axis=1)
-    adj_mat = sprs.csr_matrix((occupied_bonds, (ij[:, 0], ij[:, 1])),
-                              shape=(Np, Np))
-    adj_mat.eliminate_zeros()
-    clusters = csgraph.connected_components(csgraph=adj_mat, directed=False)[1]
-    clusters[~occupied_sites] = -1
-    s_labels = ps.tools.make_contiguous(clusters + 1)
-    if sp.any(~occupied_sites):
-        s_labels -= 1
-    b_labels = sp.amin(s_labels[ij], axis=1)
-    tup = namedtuple('cluster_labels', ('sites', 'bonds'))
-    return tup(s_labels, b_labels)
-
-
-def bond_percolation(ij, occupied_bonds):
-    r"""
-    Calculates the site and bond occupancy status for a bond percolation
-    process given a list of occupied bonds.
-
-    Parameters
-    ----------
-    ij : array_like
-        An N x 2 array of [site_A, site_B] connections.  A site is
-        considered occupied if any of it's connecting bonds are occupied.
-
-    occupied_bonds: boolean
-        A list indicating whether a bond is occupied or not
-
-    Returns
-    -------
-    A tuple contain a list of site and bond labels, indicating which
-    cluster each belongs to.  A value of -1 indicates uninvaded.
-
-    Notes
-    -----
-    The ``connected_components`` function of scipy.csgraph will give ALL
-    sites a cluster number whether they are occupied or not, so this
-    function essentially adjusts the cluster numbers to represent a
-    percolation process.
-
-    """
-    from collections import namedtuple
-    Np = sp.amax(ij) + 1
-    adj_mat = sprs.csr_matrix((occupied_bonds, (ij[:, 0], ij[:, 1])),
-                              shape=(Np, Np))
-    adj_mat.eliminate_zeros()
-    clusters = csgraph.connected_components(csgraph=adj_mat, directed=False)[1]
-    valid_clusters = sp.bincount(clusters) > 1
-    mapping = -sp.ones(shape=(clusters.max()+1, ), dtype=int)
-    mapping[valid_clusters] = sp.arange(0, valid_clusters.sum())
-    s_labels = mapping[clusters]
-    b_labels = sp.amin(s_labels[ij], axis=1)
-    tup = namedtuple('cluster_labels', ('sites', 'bonds'))
-    return tup(s_labels, b_labels)
-=======
 def tri_to_am(tri):
     r"""
     Given a Delaunay Triangulation object from Scipy's ``spatial`` module,
@@ -603,7 +439,167 @@
         Ps2 = sp.any(coords < lo_lim, axis=1)
         Ps = Ps1 + Ps2
     return Ps
->>>>>>> caa0b1dd
+
+
+def ispercolating(am, inlets, outlets, mode='site'):
+    r"""
+    Determines if a percolating clusters exists in the network spanning
+    the given inlet and outlet sites
+
+    Parameters
+    ----------
+    am : adjacency_matrix
+        The adjacency matrix with the ``data`` attribute indicating
+        if a bond is occupied or not
+
+    inlets : array_like
+        An array of indices indicating which sites are part of the inlets
+
+    outlets : array_like
+        An array of indices indicating which sites are part of the outlets
+
+    mode : string
+        Indicates which type of percolation to apply, either `'site'` or
+        `'bond'`
+
+    """
+    if am.format is not 'coo':
+        am = am.to_coo()
+    ij = sp.vstack((am.col, am.row)).T
+    if mode.startswith('site'):
+        occupied_sites = sp.zeros(shape=am.shape[0], dtype=bool)
+        occupied_sites[ij[am.data].flatten()] = True
+        clusters = site_percolation(ij, occupied_sites)
+    elif mode.startswith('bond'):
+        occupied_bonds = am.data
+        clusters = bond_percolation(ij, occupied_bonds)
+    ins = sp.unique(clusters.sites[inlets])
+    if ins[0] == -1:
+        ins = ins[1:]
+    outs = sp.unique(clusters.sites[outlets])
+    if outs[0] == -1:
+        outs = outs[1:]
+    hits = sp.in1d(ins, outs)
+    return sp.any(hits)
+
+
+def remove_isolated_clusters(labels, inlets):
+    r"""
+    Finds cluster labels not attached to the inlets, and sets them to
+    unoccupied (-1)
+
+    Parameters
+    ----------
+    labels : tuple of site and bond labels
+        This information is provided by the ``site_percolation`` or
+        ``bond_percolation`` functions
+
+    inlets : array_like
+        A list of which sites are inlets.  Can be a boolean mask or an
+        array of indices.
+
+    Returns
+    -------
+    A tuple containing a list of site and bond labels, with all clusters
+    not connected to the inlet sites set to not occupied.
+
+    """
+    # Identify clusters of invasion sites
+    inv_clusters = sp.unique(labels.sites[inlets])
+    # Remove cluster numbers == -1, if any
+    inv_clusters = inv_clusters[inv_clusters >= 0]
+    # Find all pores in invading clusters
+    p_invading = sp.in1d(labels.sites, inv_clusters)
+    labels.sites[~p_invading] = -1
+    t_invading = sp.in1d(labels.bonds, inv_clusters)
+    labels.bonds[~t_invading] = -1
+    return labels
+
+
+def site_percolation(ij, occupied_sites):
+    r"""
+    Calculates the site and bond occupancy status for a site percolation
+    process given a list of occupied sites.
+
+    Parameters
+    ----------
+    ij : array_like
+        An N x 2 array of [site_A, site_B] connections.  If two connected
+        sites are both occupied they are part of the same cluster, as it
+        the bond connecting them.
+
+    occupied_sites : boolean
+        A list indicating whether sites are occupied or not
+
+    Returns
+    -------
+    A tuple containing a list of site and bond labels, indicating which
+    cluster each belongs to.  A value of -1 indicates unoccupied.
+
+    Notes
+    -----
+    The ``connected_components`` function of scipy.csgraph will give ALL
+    sites a cluster number whether they are occupied or not, so this
+    function essentially adjusts the cluster numbers to represent a
+    percolation process.
+
+    """
+    from collections import namedtuple
+    Np = sp.size(occupied_sites)
+    occupied_bonds = sp.all(occupied_sites[ij], axis=1)
+    adj_mat = sprs.csr_matrix((occupied_bonds, (ij[:, 0], ij[:, 1])),
+                              shape=(Np, Np))
+    adj_mat.eliminate_zeros()
+    clusters = csgraph.connected_components(csgraph=adj_mat, directed=False)[1]
+    clusters[~occupied_sites] = -1
+    s_labels = ps.tools.make_contiguous(clusters + 1)
+    if sp.any(~occupied_sites):
+        s_labels -= 1
+    b_labels = sp.amin(s_labels[ij], axis=1)
+    tup = namedtuple('cluster_labels', ('sites', 'bonds'))
+    return tup(s_labels, b_labels)
+
+
+def bond_percolation(ij, occupied_bonds):
+    r"""
+    Calculates the site and bond occupancy status for a bond percolation
+    process given a list of occupied bonds.
+
+    Parameters
+    ----------
+    ij : array_like
+        An N x 2 array of [site_A, site_B] connections.  A site is
+        considered occupied if any of it's connecting bonds are occupied.
+
+    occupied_bonds: boolean
+        A list indicating whether a bond is occupied or not
+
+    Returns
+    -------
+    A tuple contain a list of site and bond labels, indicating which
+    cluster each belongs to.  A value of -1 indicates uninvaded.
+
+    Notes
+    -----
+    The ``connected_components`` function of scipy.csgraph will give ALL
+    sites a cluster number whether they are occupied or not, so this
+    function essentially adjusts the cluster numbers to represent a
+    percolation process.
+
+    """
+    from collections import namedtuple
+    Np = sp.amax(ij) + 1
+    adj_mat = sprs.csr_matrix((occupied_bonds, (ij[:, 0], ij[:, 1])),
+                              shape=(Np, Np))
+    adj_mat.eliminate_zeros()
+    clusters = csgraph.connected_components(csgraph=adj_mat, directed=False)[1]
+    valid_clusters = sp.bincount(clusters) > 1
+    mapping = -sp.ones(shape=(clusters.max()+1, ), dtype=int)
+    mapping[valid_clusters] = sp.arange(0, valid_clusters.sum())
+    s_labels = mapping[clusters]
+    b_labels = sp.amin(s_labels[ij], axis=1)
+    tup = namedtuple('cluster_labels', ('sites', 'bonds'))
+    return tup(s_labels, b_labels)
 
 
 def trim(network, pores=[], throats=[]):
