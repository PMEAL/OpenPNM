--- conflicted
+++ resolved
@@ -409,13 +409,9 @@
 
 
 def issymmetric(am):
-<<<<<<< HEAD
-    """
-    A method to check if a square matrix is symmetric.
-=======
-    r"""
-    Returns ``True`` is the sparse adjacency matrix is symmetric
->>>>>>> 967afebf
+    r"""
+    A method to check if a square matrix is symmetric
+    Returns ``True`` if the sparse adjacency matrix is symmetric
     """
     if am.shape[0] != am.shape[1]:
         logger.warning('Matrix is not square, symmetrical is irrelevant')
