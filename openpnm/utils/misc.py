--- conflicted
+++ resolved
@@ -563,7 +563,6 @@
     return issym
 
 
-<<<<<<< HEAD
 def is_valid_propname(propname):
     r"""
     Check if ``propname`` is a valid OpenPNM propname, i.e. starts with
@@ -586,7 +585,8 @@
         if len(propname.split(".")) > 1:
             return True
     return False
-=======
+
+  
 def nbr_to_str(nbr, t_precision):
     r"""
     Converts a scalar into a string in scientific (exponential) notation
@@ -604,5 +604,4 @@
     n = int(-dc(str(round(nbr, t_precision))).as_tuple().exponent
             * (round(nbr, t_precision) != int(nbr)))
     nbr_str = (str(int(round(nbr, t_precision)*10**n)) + ('e-'+str(n))*(n != 0))
-    return nbr_str
->>>>>>> ecce9710
+    return nbr_str