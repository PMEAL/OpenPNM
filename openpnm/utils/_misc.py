import sys
import math
import time
import inspect
import warnings
import functools
import numpy as np
import scipy.sparse as sparse
from collections import OrderedDict
from collections.abc import Iterable
from docrep import DocstringProcessor
from copy import deepcopy
import numpy.lib.recfunctions as rf


__all__ = [
    'Docorator',
    'PrintableList',
    'PrintableDict',
    'SubDict',
    'NestedDict',
    'HealthDict',
    'tic',
    'toc',
    'unique_list',
    'flat_list',
    'flat_list2',
    'sanitize_dict',
    'methods_to_table',
    'models_to_table',
    'catch_module_not_found',
    'ignore_warnings',
    'is_symmetric',
    'is_valid_propname',
    'prettify_logger_message',
    'remove_prop_deep',
    'get_model_collection',
    'dict_to_struct',
    'struct_to_dict',
    'get_mixture_model_args',
    'get_printable_props',
    'get_printable_labels',
]


class Docorator(DocstringProcessor):

    __instance__ = None

    def __new__(cls, *args, **kwargs):
        if Docorator.__instance__ is None:
            Docorator.__instance__ = DocstringProcessor()

        # Add custom parameter type sections
        a = DocstringProcessor.param_like_sections
        Docorator.__instance__.param_like_sections = a + [] # ["Attributes", "Settings"]
        # Add custom text type sections
        a = Docorator.__instance__.text_sections
        Docorator.__instance__.text_sections = a + []

        # Create a single list of all section types
        a = Docorator.__instance__.param_like_sections
        b = Docorator.__instance__.text_sections
        Docorator.__instance__.all_sections = a + b

        return Docorator.__instance__


class PrintableList(list):
    r"""
    Simple subclass of ``list`` that has nice printing. Only works flat lists.

    Examples
    --------
    >>> from openpnm.utils import PrintableList
    >>> temp = ['item1', 'item2', 'item3']
    >>> print(PrintableList(temp))
    ――――――――――――――――――――――――――――――――――――――――――――――――――――――――――――――――――――――――――――――
    1     : item1
    2     : item2
    3     : item3
    ――――――――――――――――――――――――――――――――――――――――――――――――――――――――――――――――――――――――――――――

    Each line contains the result of ``print(item)`` on each item in the list

    """

    def __str__(self):
        horizontal_rule = "―" * 78
        lines = [horizontal_rule]
        self.sort()
        for i, item in enumerate(self):
            lines.append("{0:<5s} : {1}".format(str(i + 1), item))
        lines.append(horizontal_rule)
        return "\n".join(lines)

    # def __repr__(self):
    #     return self.__str__()


class PrintableDict(OrderedDict):
    r"""
    Simple subclass of ``dict`` that has nicer printing.

    Examples
    --------
    >>> from openpnm.utils import PrintableDict
    >>> from numpy import array as arr
    >>> d = {'item1': 1, 'item2': '1', 'item3': [1, 1], 'item4': arr([1, 1])}
    >>> print(PrintableDict(d))
    ――――――――――――――――――――――――――――――――――――――――――――――――――――――――――――――――――――――――――――――
    Key                                 Value
    ――――――――――――――――――――――――――――――――――――――――――――――――――――――――――――――――――――――――――――――
    item1                               1
    item2                               1
    item3                               [1, 1]
    item4                               (2,)
    ――――――――――――――――――――――――――――――――――――――――――――――――――――――――――――――――――――――――――――――

    If the item is a Numpy array the value column will contain the items'
    shape, otherwise it will contain the result of ``print(item)``

    """

    def __init__(self, *args, key="Key", value="Value", **kwargs):
        self._value = value
        self._key = key
        super().__init__(*args, **kwargs)

    # def __repr__(self):
    #     return self.__str__()

    def __str__(self):
        header = "―" * 78
        lines = [header, "{0:<35s} {1}".format(self._key, self._value), header]
        for item in list(self.keys()):
            if item.startswith('_'):
                continue
            if isinstance(self[item], np.ndarray):
                lines.append("{0:<35s} {1}".format(item, np.shape(self[item])))
            else:
                lines.append("{0:<35s} {1}".format(item, self[item]))
        lines.append(header)
        return "\n".join(lines)


class SubDict(dict):
    """Brief explanation of 'SubDict'"""
    def __getitem__(self, key):
        for item in self.keys():
            if item.endswith('.' + key):
                key = item
        return super().__getitem__(key)


class NestedDict(dict):
    """Brief explanation of 'NestedDict'"""

    def __init__(self, mapping={}, delimiter="/"):
        super().__init__()
        self.delimiter = delimiter
        self.update(mapping)
        self.unravel()

    def __setitem__(self, key, value):
        path = key.split(self.delimiter, 1)
        if len(path) > 1:
            if path[0] not in self.keys():
                self[path[0]] = NestedDict(delimiter=self.delimiter)
            self[path[0]][path[1]] = value
        else:
            super().__setitem__(key, value)

    def __missing__(self, key):
        self[key] = NestedDict(delimiter=self.delimiter)
        return self[key]

    def unravel(self):
        for item in self.keys():
            self[item] = self.pop(item)

    def to_dict(self, dct=None):
        if dct is None:
            dct = self
        plain_dict = dict()
        for key in dct.keys():
            value = dct[key]
            if hasattr(value, "keys"):
                plain_dict[key] = self.to_dict(value)
            else:
                plain_dict[key] = value
        return plain_dict

    def keys(self, dicts=True, values=True):
        k = list(super().keys())
        new_keys = []
        for item in k:
            if hasattr(self[item], "keys"):
                if dicts:
                    new_keys.append(item)
            else:
                if values:
                    new_keys.append(item)
        return new_keys

    def __str__(self):
        def print_level(self, p="", indent="-"):
            for item in self.keys():
                if hasattr(self[item], "keys"):
                    p = print_level(self[item], p=p, indent=indent + indent[0])
                elif indent[-1] != " ":
                    indent = indent + ""
                p = indent + item + "\n" + p
            return p

        p = print_level(self)
        return p


class HealthDict(PrintableDict):
    r"""
    This class adds a 'health' check to a standard dictionary.

    This check looks into the dict values, and considers empty lists as
    healthy and all else as unhealthy.  If one or more entries is
    'unhealthy' the health method returns False.
    """

    def __init__(self, **kwargs):
        super().__init__(**kwargs)

    def _get_health(self):
        health = True
        for item in list(self.keys()):
            try:
                if len(self[item]) > 0:
                    health = False
            except TypeError:
                if self[item]:
                    health = False
        return health

    health = property(fget=_get_health)


"""
BSD 3-Clause License

- Copyright (c) 2008-Present, IPython Development Team
- Copyright (c) 2001-2007, Fernando Perez <fernando.perez@colorado.edu>
- Copyright (c) 2001, Janko Hauser <jhauser@zscout.de>
- Copyright (c) 2001, Nathaniel Gray <n8gray@caltech.edu>

All rights reserved.

Redistribution and use in source and binary forms, with or without
modification, are permitted provided that the following conditions are met:

* Redistributions of source code must retain the above copyright notice, this
  list of conditions and the following disclaimer.

* Redistributions in binary form must reproduce the above copyright notice,
  this list of conditions and the following disclaimer in the documentation
  and/or other materials provided with the distribution.

* Neither the name of the copyright holder nor the names of its
  contributors may be used to endorse or promote products derived from
  this software without specific prior written permission.

THIS SOFTWARE IS PROVIDED BY THE COPYRIGHT HOLDERS AND CONTRIBUTORS "AS IS"
AND ANY EXPRESS OR IMPLIED WARRANTIES, INCLUDING, BUT NOT LIMITED TO, THE
IMPLIED WARRANTIES OF MERCHANTABILITY AND FITNESS FOR A PARTICULAR PURPOSE ARE
DISCLAIMED. IN NO EVENT SHALL THE COPYRIGHT HOLDER OR CONTRIBUTORS BE LIABLE
FOR ANY DIRECT, INDIRECT, INCIDENTAL, SPECIAL, EXEMPLARY, OR CONSEQUENTIAL
DAMAGES (INCLUDING, BUT NOT LIMITED TO, PROCUREMENT OF SUBSTITUTE GOODS OR
SERVICES; LOSS OF USE, DATA, OR PROFITS; OR BUSINESS INTERRUPTION) HOWEVER
CAUSED AND ON ANY THEORY OF LIABILITY, WHETHER IN CONTRACT, STRICT LIABILITY,
OR TORT (INCLUDING NEGLIGENCE OR OTHERWISE) ARISING IN ANY WAY OUT OF THE USE
OF THIS SOFTWARE, EVEN IF ADVISED OF THE POSSIBILITY OF SUCH DAMAGE.
"""


def _format_time(timespan, precision=3):
    """Formats the timespan in a human readable form"""

    if timespan >= 60.0:
        # we have more than a minute, format that in a human readable form
        # Idea from http://snipplr.com/view/5713/
        parts = [("d", 60*60*24), ("h", 60*60), ("min", 60), ("s", 1)]
        time = []
        leftover = timespan
        for suffix, length in parts:
            value = int(leftover / length)
            if value > 0:
                leftover = leftover % length
                time.append(u'%s%s' % (str(value), suffix))
            if leftover < 1:
                break
        return " ".join(time)

    # Unfortunately the unicode 'micro' symbol can cause problems in
    # certain terminals.
    # See bug: https://bugs.launchpad.net/ipython/+bug/348466
    # Try to prevent crashes by being more secure than it needs to
    # E.g. eclipse is able to print a µ, but has no sys.stdout.encoding set.
    units = [u"s", u"ms", u'us', "ns"]  # the save value
    if hasattr(sys.stdout, 'encoding') and sys.stdout.encoding:
        try:
            u'\xb5'.encode(sys.stdout.encoding)
            units = [u"s", u"ms", u'\xb5s', "ns"]
        except:
            pass
    scaling = [1, 1e3, 1e6, 1e9]

    if timespan > 0.0:
        order = min(-int(math.floor(math.log10(timespan)) // 3), 3)
    else:
        order = 3
    return u"%.*g %s" % (precision, timespan * scaling[order], units[order])


def tic():
    r"""
    Homemade version of matlab tic and toc function, tic starts or resets
    the clock, toc reports the time since the last call of tic.

    See Also
    --------
    toc

    """
    global _startTime_for_tictoc
    _startTime_for_tictoc = time.time()


def toc(quiet=False):
    r"""
    Homemade version of matlab tic and toc function, tic starts or resets
    the clock, toc reports the time since the last call of tic.

    Parameters
    ----------
    quiet : bool, default is False
        If False then a message is output to the console. If
        True the message is not displayed and the elapsed time is returned.

    See Also
    --------
    tic

    """
    if "_startTime_for_tictoc" not in globals():
        raise Exception("Start time not set, call tic first")
    t = time.time() - _startTime_for_tictoc
    if quiet is False:
        print(f"Elapsed time: {_format_time(t)}")
    return t


def unique_list(input_list):
    r"""
    For a given list (of points) remove any duplicates
    """
    output_list = []
    if len(input_list) > 0:
        dim = np.shape(input_list)[1]
        for i in input_list:
            match = False
            for j in output_list:
                if dim == 3:
                    if i[0] == j[0] and i[1] == j[1] and i[2] == j[2]:
                        match = True
                elif dim == 2:
                    if i[0] == j[0] and i[1] == j[1]:
                        match = True
                elif dim == 1:
                    if i[0] == j[0]:
                        match = True
            if match is False:
                output_list.append(i)
    return output_list


def flat_list(input_list):
    r"""
    Given a list of nested lists of arbitrary depth, returns a single
    level or 'flat' list.
    """
    x = input_list
    if isinstance(x, list):
        return [a for i in x for a in flat_list(i)]
    return [x]


def flat_list2(input_list):
    r"""
    Given a list of nested lists of arbitrary depth, returns a single
    level or 'flat' list.
    """
    def _flatten(l):
        for el in l:
            if isinstance(el, Iterable) and not isinstance(el, (str, bytes)):
                yield from _flatten(el)
            else:
                yield el

    return list(_flatten(input_list))


def sanitize_dict(input_dict):
    r"""
    Given a nested dictionary, ensures that all nested dicts are normal
    Python dicts.  This is necessary for pickling, or just converting
    an 'auto-vivifying' dict to something that acts normal.
    """
    plain_dict = dict()
    for key in input_dict.keys():
        value = input_dict[key]
        if hasattr(value, "keys"):
            plain_dict[key] = sanitize_dict(value)
        else:
            plain_dict[key] = value
    return plain_dict


def methods_to_table(obj):
    """Brief explanation of 'methods_to_table'"""
    parent = obj.__class__.__mro__[1]
    temp = inspect.getmembers(parent, predicate=inspect.isroutine)
    parent_funcs = [i[0] for i in temp if not i[0].startswith("_")]

    temp = inspect.getmembers(obj.__class__, predicate=inspect.isroutine)
    obj_funcs = [i[0] for i in temp if not i[0].startswith("_")]
    funcs = set(obj_funcs).difference(set(parent_funcs))

    row = "+" + "-" * 22 + "+" + "-" * 49 + "+"
    fmt = "{0:1s} {1:20s} {2:1s} {3:47s} {4:1s}"
    lines = []
    lines.append(row)
    lines.append(fmt.format("|", "Method", "|", "Description", "|"))
    lines.append(row.replace("-", "="))
    for i, item in enumerate(funcs):
        try:
            s = getattr(obj, item).__doc__.strip()
            end = s.find("\n")
            if end > 47:
                s = s[:44] + "..."
            lines.append(fmt.format("|", item, "|", s[:end], "|"))
            lines.append(row)
        except AttributeError:
            pass
    return "\n".join(lines)


def models_to_table(obj, params=True):
    r"""
    Converts a ModelsDict object to a ReST compatible table

    Parameters
    ----------
    obj : Base
        Any object that has a ``models`` attribute
    params : bool
        Indicates whether or not to include a list of parameter
        values in the table. Set to False for just a list of models, and
        True for a more verbose table with all parameter values.

    """
    if not hasattr(obj, "models"):
        raise Exception("Received object does not have any models")
    row = "+" + "-" * 4 + "+" + "-" * 22 + "+" + "-" * 18 + "+" + "-" * 26 + "+"
    fmt = "{0:1s} {1:2s} {2:1s} {3:20s} {4:1s} {5:16s} {6:1s} {7:24s} {8:1s}"
    lines = []
    lines.append(row)
    lines.append(
        fmt.format("|", "#", "|", "Property Name", "|", "Parameter", "|", "Value", "|")
    )
    lines.append(row.replace("-", "="))
    for i, item in enumerate(obj.models.keys()):
        prop = item
        if len(prop) > 20:
            prop = item[:17] + "..."
        temp = obj.models[item].copy()
        model = str(temp.pop("model")).split(" ")[1]
        lines.append(
            fmt.format("|", str(i + 1), "|", prop, "|", "model:", "|", model, "|")
        )
        lines.append(row)
        if params:
            for param in temp.keys():
                p1 = param
                if len(p1) > 16:
                    p1 = p1[:14] + "..."
                p2 = str(temp[param])
                if len(p2) > 24:
                    p2 = p2[:21] + "..."
                lines.append(fmt.format("|", "", "|", "", "|", p1, "|", p2, "|"))
                lines.append(row)
    return "\n".join(lines)


def catch_module_not_found(function):
    r"""
    A decorator that wraps the passed in function and catches
    ModuleNotFound exception.
    """
    @functools.wraps(function)
    def wrapper(*args, **kwargs):
        try:
            return function(*args, **kwargs)
        except ModuleNotFoundError:
            pass
    return wrapper


def ignore_warnings(warning=RuntimeWarning):
    r"""
    Decorator for catching warnings. Useful in pore-scale models where
    nans are inevitable, and numpy gets annoying by throwing lots of
    RuntimeWarnings.

    Parameters
    ----------
    warning : Warning
        Python warning type that you want to temporarily ignore

    Examples
    --------
    >>> from openpnm.utils import ignore_warnings
    >>> @ignore_warnings()
    ... def myfun(x):
    ...     return 1/x

    >>> import numpy as np
    >>> x = np.arange(5)
    >>> myfun(x)
    array([       inf, 1.        , 0.5       , 0.33333333, 0.25      ])

    """

    def _ignore_warning(function):
        @functools.wraps(function)
        def __ignore_warning(*args, **kwargs):
            with warnings.catch_warnings(record=True):
                # Catch all warnings of this type
                warnings.simplefilter("always", warning)
                # Execute the function
                result = function(*args, **kwargs)
            return result

        return __ignore_warning

    return _ignore_warning


def is_symmetric(a, rtol=1e-10):
    r"""
    Is ``a`` a symmetric matrix?

    Parameters
    ----------
    a : ndarray or sparse matrix
        Object to check for being a symmetric matrix.
    rtol : float
        Relative tolerance with respect to the smallest entry in ``a``
        that is used to determine if ``a`` is symmetric.

    Returns
    -------
    bool
        ``True`` if ``a`` is a symmetric matrix, ``False`` otherwise.

    """
    if not isinstance(a, np.ndarray) and not sparse.issparse(a):
        raise Exception("'a' must be either a sparse matrix or an ndarray.")
    if a.shape[0] != a.shape[1]:
        raise Exception("'a' must be a square matrix.")

    atol = np.amin(np.absolute(a.data)) * rtol
    if sparse.issparse(a):
        issym = False if ((a - a.T) > atol).nnz else True
    elif isinstance(a, np.ndarray):
        issym = False if np.any((a - a.T) > atol) else True

    return issym


def is_valid_propname(propname):
    r"""
    Checks if ``propname`` is a valid OpenPNM propname, i.e. starts with
    'pore.' or 'throat.'

    Parameters
    ----------
    propname : str
        Property name to check whether it's a valid OpenPNM propname.

    Returns
    -------
    bool
        Whether or not ``propname`` is a valid name

    """
    if not isinstance(propname, str):
        return False
    temp = propname.split(".")
    if temp[0] not in ["pore", "throat"]:
        return False
    if len(temp) == 1:
        return False
    for field in temp:
        if len(field) == 0:
            return False
    return True


def prettify_logger_message(msg):
    """Prettifies logger messages by breaking them up into multi lines"""
    from textwrap import wrap
    linewidth = 75 - 13
    indent = "\n" + " " * 13
    temp = wrap(msg, width=linewidth)
    return indent.join(temp)


def remove_prop_deep(obj, propname):
    """Hierarchically deletes the given propname and its children"""
    for k in list(obj.keys()):
        obj._parse_element(propname)
        if k.startswith(propname):
            del obj[k]


def get_model_collection(collection, regen_mode=None, domain=None):
    d = deepcopy(collection)
    for k, v in d.items():
        if regen_mode:
            v['regen_mode'] = regen_mode
        if domain:
            v['domain'] = domain
    return d


<<<<<<< HEAD
def dict_to_struct(d):
    struct = rf.unstructured_to_structured(np.vstack(list(d.values())),
                                           names=list(d.keys()))
    return struct


def struct_to_dict(s):
    d = {}
    for key in s.dtype.names:
        d[key] = s[key]
    return d


def get_mixture_model_args(
    target,
    composition='xs',
    args={
        'mus': 'pore.viscosity',
        'MWs': 'param.molecular_weight',
    }
):
    from openpnm.models.phase.misc import mole_to_mass_fraction
    vals = {}
    if composition in ['ws']:
        temp = np.vstack(list(mole_to_mass_fraction(target=target).values()))[:, 0]
        vals[composition] = temp
    else:
        temp = np.vstack(list(target['pore.mole_fraction'].values()))[:, 0]
        vals[composition] = temp
    for item in args.keys():
        temp = np.vstack(list(target.get_comp_vals(args[item]).values()))[:, 0]
        vals[item] = temp
    return vals


def get_printable_props(item, suffix='', hr=78*'―'):
    if suffix and not suffix.startswith('.'):
        suffix = '.' + suffix
    header = [' ']*78
    header[2] = '#'
    header[5:15] = 'Properties'
    header[-12:] = 'Valid Values'
    lines = ''.join(header) + '\n' + hr
    for i, k in enumerate(item.props()):
        s = [' ']*78
        s[:3] = str(i+1).rjust(3)
        prop = k + suffix
        s[5:5+len(prop)] = prop
        element = k.split('.', 1)[0]
        arr = item[k]
        nans = np.any(np.isnan(np.atleast_2d(arr.T)), axis=0)
        valid = str(np.sum(~nans)) + ' / ' + str(item._count(element))
        s[-20:] = valid.rjust(20)
        a = ''.join(s)
        lines = '\n'.join((lines, a))
    return lines


def get_printable_labels(item, suffix='', hr=78*'―'):
    if suffix and not suffix.startswith('.'):
        suffix = '.' + suffix
    header = [' ']*78
    header[2] = '#'
    header[5:11] = 'Labels'
    header[-18:] = 'Assigned Locations'
    lines = ''.join(header) + '\n' + hr
    for i, k in enumerate(item.labels()):
        s = [' ']*78
        s[:3] = str(i+1).rjust(3)
        prop = k + suffix
        s[5:5+len(prop)] = prop
        valid = str(np.sum(item[k]))
        s[-12:] = valid.rjust(12)
        a = ''.join(s)
        lines = '\n'.join((lines, a))
    return lines
=======
def _is_transient(algorithms):
    # check that algorithms is a list
    if type(algorithms) is not list:
        algorithms = [algorithms]
    # return True if any algorithm is transient
    for alg in algorithms:
        quantity = alg.settings['quantity']
        soln_type = type(alg.soln[quantity])
        if 'TransientSolution' in str(soln_type):
            return True
    return False


def nbr_to_str(nbr, t_precision=12):
    r"""
    Converts a scalar into a string in scientific (exponential) notation
    without the decimal point.
    Parameters
    ----------
    nbr : scalar
        The number to be converted into a scalar.
    t_precision : integer
        The time precision (number of decimal places). Default value is 12.
    """
    from decimal import Decimal as dc
    n = int(-dc(str(round(nbr, t_precision))).as_tuple().exponent
            * (round(nbr, t_precision) != int(nbr)))
    nbr_str = (str(int(round(nbr, t_precision)*10**n)) + ('e-'+str(n))*(n != 0))
    return nbr_str
>>>>>>> 8e2f1a40
<|MERGE_RESOLUTION|>--- conflicted
+++ resolved
@@ -641,7 +641,6 @@
     return d
 
 
-<<<<<<< HEAD
 def dict_to_struct(d):
     struct = rf.unstructured_to_structured(np.vstack(list(d.values())),
                                            names=list(d.keys()))
@@ -718,7 +717,8 @@
         a = ''.join(s)
         lines = '\n'.join((lines, a))
     return lines
-=======
+
+
 def _is_transient(algorithms):
     # check that algorithms is a list
     if type(algorithms) is not list:
@@ -747,5 +747,4 @@
     n = int(-dc(str(round(nbr, t_precision))).as_tuple().exponent
             * (round(nbr, t_precision) != int(nbr)))
     nbr_str = (str(int(round(nbr, t_precision)*10**n)) + ('e-'+str(n))*(n != 0))
-    return nbr_str
->>>>>>> 8e2f1a40
+    return nbr_str