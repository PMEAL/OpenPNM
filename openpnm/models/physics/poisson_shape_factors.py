r"""
Conduit shape factors' models to correct for the deviation from cylinders
in series assumption for Poisson-like physics such as mass diffusion or
electrical conduction, etc. This submodule is deprecated and will be
removed the near future. Use
`openpnm.models.geometry.diffusive_size_factors` instead.

.. autofunction:: openpnm.models.physics.poisson_shape_factors.ball_and_stick
.. autofunction:: openpnm.models.physics.poisson_shape_factors.ball_and_stick_2d
.. autofunction:: openpnm.models.physics.poisson_shape_factors.conical_frustum_and_stick

"""
import numpy as _np
import openpnm.geometry.GenericGeometry as _GenericGeometry

__all__ = ["ball_and_stick", "ball_and_stick_2d", "conical_frustum_and_stick"]


def ball_and_stick(
<<<<<<< HEAD
    target: _GenericGeometry,
=======
    target,
>>>>>>> 67d4f7b6
    pore_area="pore.area",
    throat_area="throat.area",
    pore_diameter="pore.diameter",
    throat_diameter="throat.diameter",
    conduit_lengths="throat.conduit_lengths",
):
    r"""
    Calculates conduit shape factors for diffusive-like conductance.

    This model assumes pores and throats are spheres (balls) and constant
    cross-section cylinders (sticks). In addition to mass diffusion, this
    model can be used for other diffusion-like physics including thermal
    and electrical conductance.

    Parameters
    ----------
    target : GenericGeometry
        Geometry object which this model is associated with. This controls
        the length of the calculated array, and also provides access to
        other necessary properties.
    pore_area : str
        Dictionary key of the pore area values.
    throat_area : str
        Dictionary key of the throat area values.
    pore_diameter : str
        Dictionary key of the pore diameter values.
    throat_diameter : str
        Dictionary key of the throat diameter values.
    conduit_lengths : str
        Dictionary key of the conduit lengths' values.

    Returns
    -------
    dict
        Dictionary containing conduit shape factors. Shape factors are
        accessible via the keys: 'pore1', 'throat', and 'pore2'.

    Notes
    -----
    This model accounts for the variable cross-sectional area in spheres.

    This model could break if ``conduit_lengths`` does not correspond to
    an actual ball and stick. Example: pore length is greater than pore
    radius.

    """
    network = target.project.network
    throats = network.map_throats(throats=target.Ts, origin=target)
    cn = network["throat.conns"][throats]
    # Get pore diameter
    D1 = network[pore_diameter][cn[:, 0]]
    D2 = network[pore_diameter][cn[:, 1]]
    Dt = network[throat_diameter][throats]
    # Get conduit lengths
    L1 = network[conduit_lengths + ".pore1"][throats]
    L2 = network[conduit_lengths + ".pore2"][throats]
    Lt = network[conduit_lengths + ".throat"][throats]
    # Get pore/throat baseline areas (the one used in generic conductance)
    A1 = network[pore_area][cn[:, 0]]
    A2 = network[pore_area][cn[:, 1]]
    At = network[throat_area][throats]
    # Preallocating F, SF
    # F is INTEGRAL(1/A) dx , x : 0 --> L
    F1, F2, Ft = _np.zeros((3, len(Lt)))
    SF1, SF2, SFt = _np.ones((3, len(Lt)))
    # Setting SF to 1 when Li = 0 (ex. boundary pores)
    # INFO: This is needed since area could also be zero, which confuses NumPy
    m1, m2, mt = [Li != 0 for Li in [L1, L2, Lt]]
    SF1[~m1] = SF2[~m2] = SFt[~mt] = 1
    if (_np.sum(D1 <= 2 * L1) != 0) or (_np.sum(D2 <= 2 * L2) != 0):
        raise Exception(
            "Some pores can not be modeled with ball_and_stick"
            + " flow shape factor. Use another model for those pores"
            + " with (D/L)<=2"
        )
    # Handle the case where Dt >= Dp
    M1, M2 = [(Di <= Dt) & mi for Di, mi in zip([D1, D2], [m1, m2])]
    F1[M1] = (4 * L1 / (D1 * Dt * _np.pi))[M1]
    F2[M2] = (4 * L2 / (D2 * Dt * _np.pi))[M2]
    # Handle the rest (true balls and sticks)
    N1, N2 = [(Di > Dt) & mi for Di, mi in zip([D1, D2], [m1, m2])]
    F1[N1] = (2 / (D1 * _np.pi) * _np.arctanh(2 * L1 / D1))[N1]
    F2[N2] = (2 / (D2 * _np.pi) * _np.arctanh(2 * L2 / D2))[N2]
    Ft[mt] = (Lt / At)[mt]
    # Calculate conduit shape factors
    SF1[m1] = (L1 / (A1 * F1))[m1]
    SF2[m2] = (L2 / (A2 * F2))[m2]
    SFt[mt] = (Lt / (At * Ft))[mt]

    return {"pore1": SF1, "throat": SFt, "pore2": SF2}


def conical_frustum_and_stick(
<<<<<<< HEAD
    target: _GenericGeometry,
=======
    target,
>>>>>>> 67d4f7b6
    pore_area="pore.area",
    throat_area="throat.area",
    pore_diameter="pore.diameter",
    throat_diameter="throat.diameter",
    conduit_lengths="throat.conduit_lengths",
):
    r"""
    Calculates conduit shape factors for diffusive-like conductance.

    This model assumes pores and throats are truncated pyramids (frustum)
    and constant cross-section cylinders (sticks). In addition to mass
    diffusion, this model can be used for other diffusion-like physics
    including thermal and electrical conductance.

    Parameters
    ----------
    target : GenericGeometry
        Geometry object which this model is associated with. This controls
        the length of the calculated array, and also provides access to
        other necessary properties.
    pore_area : str
        Dictionary key of the pore area values.
    throat_area : str
        Dictionary key of the throat area values.
    pore_diameter : str
        Dictionary key of the pore diameter values.
    throat_diameter : str
        Dictionary key of the throat diameter values.
    conduit_lengths : str
        Dictionary key of the conduit lengths' values.

    Returns
    -------
    dict
        Dictionary containing conduit shape factors. Shape factors are
        accessible via the keys: 'pore1', 'throat', and 'pore2'.

    Notes
    -----
    This model accounts for the variable cross-sectional area in pyramids.

    """
    network = target.project.network
    throats = network.map_throats(throats=target.Ts, origin=target)
    cn = network["throat.conns"][throats]
    # Get pore diameter
    D1 = network[pore_diameter][cn[:, 0]]
    D2 = network[pore_diameter][cn[:, 1]]
    Dt = network[throat_diameter][throats]
    # Get pore/throat baseline areas (the one used in generic conductance)
    A1 = network[pore_area][cn[:, 0]]
    A2 = network[pore_area][cn[:, 1]]
    At = network[throat_area][throats]
    # Get conduit lengths
    L1 = network[conduit_lengths + ".pore1"][throats]
    L2 = network[conduit_lengths + ".pore2"][throats]
    Lt = network[conduit_lengths + ".throat"][throats]
    # Preallocating F, SF
    # F is INTEGRAL(1/A) dx , x : 0 --> L
    F1, F2, Ft = _np.zeros((3, len(Lt)))
    SF1, SF2, SFt = _np.ones((3, len(Lt)))
    # Setting SF to 1 when Li = 0 (ex. boundary pores)
    # INFO: This is needed since area could also be zero, which confuses NumPy
    m1, m2, mt = [Li != 0 for Li in [L1, L2, Lt]]
    SF1[~m1] = SF2[~m2] = SFt[~mt] = 1
    # Handle the rest (non-zero-length conduits)
    F1[m1] = (4 * L1 / (D1 * Dt * _np.pi))[m1]
    F2[m2] = (4 * L2 / (D2 * Dt * _np.pi))[m2]
    Ft[mt] = (Lt / At)[mt]
    # Calculate conduit shape factors
    SF1[m1] = (L1 / (A1 * F1))[m1]
    SF2[m2] = (L2 / (A2 * F2))[m2]
    SFt[mt] = (Lt / (At * Ft))[mt]

    return {"pore1": SF1, "throat": SFt, "pore2": SF2}


def ball_and_stick_2d(
<<<<<<< HEAD
    target: _GenericGeometry,
=======
    target,
>>>>>>> 67d4f7b6
    pore_area="pore.area",
    throat_area="throat.area",
    pore_diameter="pore.diameter",
    throat_diameter="throat.diameter",
    conduit_lengths="throat.conduit_lengths",
):
    r"""
    Calculates conduit shape factors for diffusive-like conductance.

    This model assumes pores and throats are circles and rectangles. In
    addition to mass diffusion, this model can be used for other
    diffusion-like physics including thermal and electrical conductance.

    Parameters
    ----------
    target : GenericGeometry
        Geometry object which this model is associated with. This controls
        the length of the calculated array, and also provides access to
        other necessary properties.
    pore_area : str
        Dictionary key of the pore area values.
    throat_area : str
        Dictionary key of the throat area values.
    pore_diameter : str
        Dictionary key of the pore diameter values.
    throat_diameter : str
        Dictionary key of the throat diameter values.
    conduit_lengths : str
        Dictionary key of the conduit lengths' values.

    Returns
    -------
    dict
        Dictionary containing conduit shape factors. Shape factors are
        accessible via the keys: 'pore1', 'throat', and 'pore2'.

    Notes
    -----
    This model accounts for the variable cross-sectional area in circles.

    This model could break if ``conduit_lengths`` does not correspond to
    an actual ball and stick. Example: pore length is greater than pore
    radius.

    """
    network = target.project.network
    throats = network.map_throats(throats=target.Ts, origin=target)
    cn = network["throat.conns"][throats]
    # Get pore diameter
    D1 = network[pore_diameter][cn[:, 0]]
    D2 = network[pore_diameter][cn[:, 1]]
    # Get conduit lengths
    L1 = network[conduit_lengths + ".pore1"][throats]
    L2 = network[conduit_lengths + ".pore2"][throats]
    Lt = network[conduit_lengths + ".throat"][throats]
    # Get pore/throat baseline areas (the one used in generic conductance)
    A1 = network[pore_area][cn[:, 0]]
    A2 = network[pore_area][cn[:, 1]]
    At = network[throat_area][throats]
    # Preallocating F, SF
    # F is INTEGRAL(1/A) dx , x : 0 --> L
    F1, F2, Ft = _np.zeros((3, len(Lt)))
    SF1, SF2, SFt = _np.ones((3, len(Lt)))
    # Setting SF to 1 when Li = 0 (ex. boundary pores)
    # INFO: This is needed since area could also be zero, which confuses NumPy
    m1, m2, mt = [Li != 0 for Li in [L1, L2, Lt]]
    SF1[~m1] = SF2[~m2] = SFt[~mt] = 1
    F1[m1] = (0.5 * _np.arcsin(2 * L1 / D1))[m1]
    F2[m2] = (0.5 * _np.arcsin(2 * L2 / D2))[m2]
    Ft[mt] = (Lt / At)[mt]
    # Calculate conduit shape factors
    SF1[m1] = (L1 / (A1 * F1))[m1]
    SF2[m2] = (L2 / (A2 * F2))[m2]
    SFt[mt] = (Lt / (At * Ft))[mt]

    return {"pore1": SF1, "throat": SFt, "pore2": SF2}<|MERGE_RESOLUTION|>--- conflicted
+++ resolved
@@ -17,11 +17,7 @@
 
 
 def ball_and_stick(
-<<<<<<< HEAD
-    target: _GenericGeometry,
-=======
     target,
->>>>>>> 67d4f7b6
     pore_area="pore.area",
     throat_area="throat.area",
     pore_diameter="pore.diameter",
@@ -115,11 +111,7 @@
 
 
 def conical_frustum_and_stick(
-<<<<<<< HEAD
-    target: _GenericGeometry,
-=======
     target,
->>>>>>> 67d4f7b6
     pore_area="pore.area",
     throat_area="throat.area",
     pore_diameter="pore.diameter",
@@ -198,11 +190,7 @@
 
 
 def ball_and_stick_2d(
-<<<<<<< HEAD
-    target: _GenericGeometry,
-=======
     target,
->>>>>>> 67d4f7b6
     pore_area="pore.area",
     throat_area="throat.area",
     pore_diameter="pore.diameter",
