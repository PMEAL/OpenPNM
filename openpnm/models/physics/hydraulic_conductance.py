r"""

.. autofunction:: openpnm.models.physics.hydraulic_conductance.hagen_poiseuille
.. autofunction:: openpnm.models.physics.hydraulic_conductance.hagen_poiseuille_2D
.. autofunction:: openpnm.models.physics.hydraulic_conductance.hagen_poiseuille_power_law

"""
import numpy as _np


def hagen_poiseuille(
    target,
    pore_area="pore.area",
    throat_area="throat.area",
    pore_viscosity="pore.viscosity",
    throat_viscosity="throat.viscosity",
    conduit_lengths="throat.conduit_lengths",
    conduit_shape_factors="throat.flow_shape_factors",
    shape="cylinder"
):
    r"""
    Calculate the hydraulic conductance of conduits in network, where a
    conduit is ( 1/2 pore - full throat - 1/2 pore ). See the notes section.

    Parameters
    ----------
    target : OpenPNM Object
        The object which this model is associated with. This controls the
        length of the calculated array, and also provides access to other
        necessary properties.

    pore_area : string
        Dictionary key of the pore area values

    throat_area : string
        Dictionary key of the throat area values

    pore_viscosity : string
        Dictionary key of the pore viscosity values

    throat_viscosity : string
        Dictionary key of the throat viscosity values

    conduit_lengths : string
        Dictionary key of the conduit length values

    conduit_shape_factors : string
        Dictionary key of the conduit DIFFUSION shape factor values

    Returns
    -------
    g : ndarray
        Array containing hydraulic conductance values for conduits in the
        geometry attached to the given physics object.

    Notes
    -----
    (1) This function requires that all the necessary phase properties already
    be calculated.

    (2) This function calculates the specified property for the *entire*
    network then extracts the values for the appropriate throats at the end.

    (3) This function assumes cylindrical throats with constant cross-section
    area. Corrections for different shapes and variable cross-section area can
    be imposed by passing the proper conduit_shape_factors argument.

    (4) shape_factor depends on the physics of the problem, i.e. diffusion-like
    processes and fluid flow need different shape factors.

    """
    network = target.project.network
    throats = network.map_throats(throats=target.Ts, origin=target)
    phase = target.project.find_phase(target)
    cn = network["throat.conns"][throats]
    # Getting equivalent areas
    A1 = network[pore_area][cn[:, 0]]
    At = network[throat_area][throats]
    A2 = network[pore_area][cn[:, 1]]
    # Getting conduit lengths
    L1 = network[conduit_lengths + ".pore1"][throats]
    Lt = network[conduit_lengths + ".throat"][throats]
    L2 = network[conduit_lengths + ".pore2"][throats]
    # Preallocating g
    g1, g2, gt = _np.zeros((3, len(Lt)))
    # Setting g to inf when Li = 0 (ex. boundary pores)
    # INFO: This is needed since area could also be zero, which confuses NumPy
    m1, m2, mt = [Li != 0 for Li in [L1, L2, Lt]]
    g1[~m1] = g2[~m2] = gt[~mt] = _np.inf
    # Getting shape factors
    try:
        SF1 = phase[conduit_shape_factors + ".pore1"][throats]
        SFt = phase[conduit_shape_factors + ".throat"][throats]
        SF2 = phase[conduit_shape_factors + ".pore2"][throats]
    except KeyError:
        SF1 = SF2 = SFt = 1.0
    Dt = phase[throat_viscosity][throats]
    D1, D2 = phase[pore_viscosity][cn].T
    # Find g for half of pore 1, throat, and half of pore 2
<<<<<<< HEAD
    if shape == "cylinder":
        g1[m1] = A1[m1] ** 2 / (8 * _sp.pi * D1 * L1)[m1]
        g2[m2] = A2[m2] ** 2 / (8 * _sp.pi * D2 * L2)[m2]
        gt[mt] = At[mt] ** 2 / (8 * _sp.pi * Dt * Lt)[mt]
    elif shape == "cone":
        R1 = (A1/_sp.pi)**0.5
        R2 = (A2/_sp.pi)**0.5
        Rt_orig = (At/_sp.pi)**0.5

        Rt = Rt_orig
        mask = R1 == Rt_orig
        Rt[mask] *= 0.99
        alpha1 = (R1-Rt)[m1]/L1[m1]
        beta1 = 1 / (1/(Rt**3) - 1/(R1**3))

        Rt = Rt_orig
        mask = R2 == Rt_orig
        Rt[mask] *= 0.99
        alpha2 = (R2-Rt)[m2]/L2[m2]
        beta2 = 1 / (1/(Rt**3) - 1/(R2**3))

        g1[m1] = (3 * alpha1 * _sp.pi / (8 * D1[m1])) * beta1[m1]
        g2[m2] = (3 * alpha2 * _sp.pi / (8 * D2[m2])) * beta2[m2]
        gt[mt] = At[mt] ** 2 / (8 * _sp.pi * Dt * Lt)[mt]
    else:
        raise Exception("'shape' can either be 'cylinder' or 'cone'.")
=======
    g1[m1] = A1[m1] ** 2 / (8 * _np.pi * D1 * L1)[m1]
    g2[m2] = A2[m2] ** 2 / (8 * _np.pi * D2 * L2)[m2]
    gt[mt] = At[mt] ** 2 / (8 * _np.pi * Dt * Lt)[mt]
>>>>>>> 46ed0fd6
    # Apply shape factors and calculate the final conductance
    return (1/gt/SFt + 1/g1/SF1 + 1/g2/SF2) ** (-1)


def hagen_poiseuille_2D(
    target,
    pore_diameter="pore.diameter",
    throat_diameter="throat.diameter",
    pore_viscosity="pore.viscosity",
    throat_viscosity="throat.viscosity",
    conduit_lengths="throat.conduit_lengths",
    conduit_shape_factors="throat.flow_shape_factors",
):
    r"""
    Calculate the hydraulic conductance of conduits in a 2D network, where a
    conduit is ( 1/2 pore - full throat - 1/2 pore ). See the notes section.

    Parameters
    ----------
    target : OpenPNM Object
        The object which this model is associated with. This controls the
        length of the calculated array, and also provides access to other
        necessary properties.

    pore_area : string
        Dictionary key of the pore area values

    throat_area : string
        Dictionary key of the throat area values

    pore_viscosity : string
        Dictionary key of the pore viscosity values

    throat_viscosity : string
        Dictionary key of the throat viscosity values

    conduit_lengths : string
        Dictionary key of the conduit length values

    conduit_shape_factors : string
        Dictionary key of the conduit flow shape factor values

    Returns
    -------
    g : ndarray
        Array containing hydraulic conductance values for conduits in the
        geometry attached to the given physics object.

    Notes
    -----
    (1) This function requires that all the necessary phase properties already
    be calculated.

    (2) This function calculates the specified property for the *entire*
    network then extracts the values for the appropriate throats at the end.

    (3) This function assumes rectangular (2D) throats. Corrections for
    different shapes and variable cross-section area can be imposed by passing
    the proper flow_shape_factor argument.

    """
    network = target.project.network
    throats = network.map_throats(throats=target.Ts, origin=target)
    phase = target.project.find_phase(target)
    cn = network["throat.conns"][throats]
    # Getting pore/throat diameters
    D1 = network[pore_diameter][cn[:, 0]]
    Dt = network[throat_diameter][throats]
    D2 = network[pore_diameter][cn[:, 1]]
    # Getting conduit lengths
    L1 = network[conduit_lengths + ".pore1"][throats]
    Lt = network[conduit_lengths + ".throat"][throats]
    L2 = network[conduit_lengths + ".pore2"][throats]
    # Getting shape factors
    try:
        SF1 = phase[conduit_shape_factors + ".pore1"][throats]
        SFt = phase[conduit_shape_factors + ".throat"][throats]
        SF2 = phase[conduit_shape_factors + ".pore2"][throats]
    except KeyError:
        SF1 = SF2 = SFt = 1.0
    # Getting viscosity values
    mut = phase[throat_viscosity][throats]
    mu1, mu2 = phase[pore_viscosity][cn].T
    # Find g for half of pore 1, throat, and half of pore 2
    g1 = D1 ** 3 / (12 * mu1 * L1)
    g2 = D2 ** 3 / (12 * mu2 * L2)
    gt = Dt ** 3 / (12 * mut * Lt)

    return (1/gt/SFt + 1/g1/SF1 + 1/g2/SF2) ** (-1)


def hagen_poiseuille_power_law(
    target,
    pore_area="pore.area",
    throat_area="throat.area",
    pore_viscosity_min="pore.viscosity_min",
    throat_viscosity_min="throat.viscosity_min",
    pore_viscosity_max="pore.viscosity_max",
    throat_viscosity_max="throat.viscosity_max",
    conduit_lengths="throat.conduit_lengths",
    conduit_shape_factors="throat.flow_shape_factors",
    pore_consistency="pore.consistency",
    throat_consistency="throat.consistency",
    pore_flow_index="pore.flow_index",
    throat_flow_index="throat.flow_index",
    pore_pressure="pore.pressure",
):
    r"""
    Calculate the hydraulic conductance of conduits in network (assuming a non
    Newtonian fluid whose viscosity obeys a power law), where a
    conduit is ( 1/2 pore - full throat - 1/2 pore ). See the notes section.

    Parameters
    ----------
    target : OpenPNM Object
        The object which this model is associated with. This controls the
        length of the calculated array, and also provides access to other
        necessary properties.

    pore_area : string
        Dictionary key of the pore area values

    throat_area : string
        Dictionary key of the throat area values

    pore_viscosity_min : string
        Dictionary key of the pore minimum viscosity values

    throat_viscosity_min : string
        Dictionary key of the throat minimum viscosity values

    pore_viscosity_max : string
        Dictionary key of the pore maximum viscosity values

    throat_viscosity_max : string
        Dictionary key of the throat maximum viscosity values

    conduit_lengths : string
        Dictionary key of the conduit length values

    conduit_shape_factors : string
        Dictionary key of the conduit DIFFUSION shape factor values

    pore_consistency : string
        Dictionary key of the pore fluid consistency values

    throat_consistency : string
        Dictionary key of the throat fluid consistency values

    pore_flow_index : string
        Dictionary key of the pore fluid flow index values

    throat_flow_index : string
        Dictionary key of the throat fluid flow index values

    pore_pressure : string
        Dictionary key of the pore pressure values

    Returns
    -------
    g : ndarray
        Array containing hydraulic conductance values for conduits in the
        geometry attached to the given physics object.

    Notes
    -----
    (1) This function requires that all the necessary phase properties already
    be calculated.

    (2) This function calculates the specified property for the *entire*
    network then extracts the values for the appropriate throats at the end.

    (3) This function assumes cylindrical throats with constant cross-section
    area. Corrections for different shapes and variable cross-section area can
    be imposed by passing the proper conduit_shape_factors argument.

    (4) shape_factor depends on the physics of the problem, i.e. diffusion-like
    processes and fluid flow need different shape factors.

    """
    network = target.project.network
    throats = network.map_throats(throats=target.Ts, origin=target)
    phase = target.project.find_phase(target)
    cn = network["throat.conns"][throats]
    # Getting equivalent areas
    A1 = network[pore_area][cn[:, 0]]
    At = network[throat_area][throats]
    A2 = network[pore_area][cn[:, 1]]
    # Getting conduit lengths
    L1 = network[conduit_lengths + ".pore1"][throats]
    Lt = network[conduit_lengths + ".throat"][throats]
    L2 = network[conduit_lengths + ".pore2"][throats]
    # Preallocating g
    g1, g2, gt = _np.zeros((3, len(Lt)))
    # Setting g to inf when Li = 0 (ex. boundary pores)
    # INFO: This is needed since area could also be zero, which confuses NumPy
    m1, m2, mt = [Li != 0 for Li in [L1, L2, Lt]]
    g1[~m1] = g2[~m2] = gt[~mt] = _np.inf
    # Getting shape factors
    try:
        SF1 = phase[conduit_shape_factors + ".pore1"][throats]
        SFt = phase[conduit_shape_factors + ".throat"][throats]
        SF2 = phase[conduit_shape_factors + ".pore2"][throats]
    except KeyError:
        SF1 = SF2 = SFt = 1.0
    pi = _np.pi

    # Check if pressure field exists
    try:
        phase[pore_pressure]
    except KeyError:
        phase[pore_pressure] = 0
    P = phase[pore_pressure]

    # Interpolate pore phase property values to throats
    try:
        mu_mint = phase[throat_viscosity_min][throats]
    except KeyError:
        mu_mint = phase.interpolate_data(propname=pore_viscosity_min)[throats]
    try:
        mu_maxt = phase[throat_viscosity_max][throats]
    except KeyError:
        mu_maxt = phase.interpolate_data(propname=pore_viscosity_max)[throats]
    try:
        Ct = phase[throat_consistency][throats]
    except KeyError:
        Ct = phase.interpolate_data(propname=pore_consistency)[throats]
    try:
        nt = phase[throat_flow_index][throats]
    except KeyError:
        nt = phase.interpolate_data(propname=pore_flow_index)[throats]
    # Interpolate throat phase property values to pores
    try:
        mu_min1 = phase[pore_viscosity_min][cn[:, 0]]
        mu_min2 = phase[pore_viscosity_min][cn[:, 1]]
    except KeyError:
        mu_min1 = phase.interpolate_data(propname=throat_viscosity_min)[cn[:, 0]]
        mu_min2 = phase.interpolate_data(propname=throat_viscosity_min)[cn[:, 1]]
    try:
        mu_max1 = phase[pore_viscosity_max][cn[:, 0]]
        mu_max2 = phase[pore_viscosity_max][cn[:, 1]]
    except KeyError:
        mu_max1 = phase.interpolate_data(propname=throat_viscosity_max)[cn[:, 0]]
        mu_max2 = phase.interpolate_data(propname=throat_viscosity_max)[cn[:, 1]]
    try:
        C1 = phase[pore_consistency][cn[:, 0]]
        C2 = phase[pore_consistency][cn[:, 1]]
    except KeyError:
        C1 = phase.interpolate_data(propname=throat_consistency)[cn[:, 0]]
        C2 = phase.interpolate_data(propname=throat_consistency)[cn[:, 1]]
    try:
        n1 = phase[pore_flow_index][cn[:, 0]]
        n2 = phase[pore_flow_index][cn[:, 1]]
    except KeyError:
        n1 = phase.interpolate_data(propname=throat_flow_index)[cn[:, 0]]
        n2 = phase.interpolate_data(propname=throat_flow_index)[cn[:, 1]]
    # Interpolate pore pressure values to throats
    Pt = phase.interpolate_data(propname=pore_pressure)[throats]

    # Pressure differences dP
    dP1 = _np.absolute(P[cn[:, 0]] - Pt)
    dP2 = _np.absolute(P[cn[:, 1]] - Pt)
    dPt = _np.absolute(_np.diff(P[cn], axis=1).squeeze())

    dP1 = dP1.clip(min=1e-20)
    dP2 = dP2.clip(min=1e-20)
    dPt = dPt.clip(min=1e-20)

    # Apparent viscosities
    mu1, mu2, mut = _np.zeros((3, len(Lt)))

    mu1[m1] = (dP1 ** (1 - 1 / n1) * C1 ** (1 / n1))[m1] / (
        (4 * n1 / (3 * n1 + 1))[m1]
        * (2 * L1[m1] / ((A1[m1] / pi) ** 0.5)) ** (1 - 1 / n1[m1])
    )

    mu2[m2] = (dP2 ** (1 - 1 / n2) * C2 ** (1 / n2))[m2] / (
        (4 * n2 / (3 * n2 + 1))[m2]
        * (2 * L2[m2] / ((A2[m2] / pi) ** 0.5)) ** (1 - 1 / n2[m2])
    )

    mut[mt] = (dPt ** (1 - 1 / nt) * Ct ** (1 / nt))[mt] / (
        (4 * nt / (3 * nt + 1))[mt]
        * (2 * Lt[mt] / ((At[mt] / pi) ** 0.5)) ** (1 - 1 / nt[mt])
    )

    # Bound the apparent viscosity
    mu1[m1] = _np.minimum(_np.maximum(mu1[m1], mu_min1[m1]), mu_max1[m1])
    mu2[m2] = _np.minimum(_np.maximum(mu2[m2], mu_min2[m2]), mu_max2[m2])
    mut[mt] = _np.minimum(_np.maximum(mut[mt], mu_mint[mt]), mu_maxt[mt])

    phase["throat.viscosity_eff.pore1"] = mu1
    phase["throat.viscosity_eff.pore2"] = mu2
    phase["throat.viscosity_eff.throat"] = mut

    g1[m1] = A1[m1] ** 2 / ((8 * pi * L1) * mu1)[m1]
    g2[m2] = A2[m2] ** 2 / ((8 * pi * L2) * mu2)[m2]
    gt[mt] = At[mt] ** 2 / ((8 * pi * Lt) * mut)[mt]

    # Apply shape factors and calculate the final conductance
    return (1/gt/SFt + 1/g1/SF1 + 1/g2/SF2) ** (-1)


def valvatne_blunt(
    target,
    pore_viscosity="pore.viscosity",
    throat_viscosity="throat.viscosity",
    pore_shape_factor="pore.shape_factor",
    throat_shape_factor="throat.shape_factor",
    pore_area="pore.area",
    throat_area="throat.area",
    conduit_lengths="throat.conduit_lengths",
):
    r"""
    Calculate the single phase hydraulic conductance of conduits in network,
    where a conduit is ( 1/2 pore - full throat - 1/2 pore ) according to [1].
    Function has been adapted for use with the Statoil imported networks and
    makes use of the shape factor in these networks to apply Hagen-Poiseuille
    flow for conduits of different shape classes: Triangular, Square and
    Circular [2].

    Parameters
    ----------
    target : OpenPNM Object
        The object which this model is associated with. This controls the
        length of the calculated array, and also provides access to other
        necessary properties.

    pore_viscosity : string
        Dictionary key of the pore viscosity values

    throat_viscosity : string
        Dictionary key of the throat viscosity values

    pore_shape_factor : string
        Dictionary key of the pore geometric shape factor values

    throat_shape_factor : string
        Dictionary key of the throat geometric shape factor values

    pore_area : string
        Dictionary key of the pore area values. The pore area is calculated
        using following formula:
            pore_area = (pore_radius ** 2) / (4 * pore_shape_factor)
        Where theoratical value of pore_shape_factor in circular tube is
        calculated using following formula:
            pore_shape_factor = pore_area / perimeter **2 = 1/4π

    throat_area : string
        Dictionary key of the throat area values. The throat area is calculated
        using following formula:
            throat_area = (throat_radius ** 2) / (4 * throat_shape_factor)
        Where theoratical value of throat_shape_factor in circular tube is
        calculated using following formula:
            throat_shape_factor = throat_area / perimeter **2 = 1/4π

    conduit_lengths : string
        Dictionary key of the throat conduit lengths

    Returns
    -------
    g : ND-array
        Array containing hydraulic conductance values for conduits in the
        geometry attached to the given physics object.

    References
    ----------
    [1] Valvatne, Per H., and Martin J. Blunt. "Predictive pore‐scale modeling
    of two‐phase flow in mixed wet media." Water Resources Research 40,
    no. 7 (2004).
    [2] Patzek, T. W., and D. B. Silin (2001), Shape factor and hydraulic
    conductance in noncircular capillaries I. One-phase creeping flow,
    J. Colloid Interface Sci., 236, 295–304.
    """
    network = target.project.network
    mu_p = target[pore_viscosity]
    try:
        mu_t = target[throat_viscosity]
    except KeyError:
        mu_t = target.interpolate_data(pore_viscosity)
    # Throat Portion
    Gt = network[throat_shape_factor]
    tri = Gt <= _np.sqrt(3) / 36.0
    circ = Gt >= 0.07
    square = ~(tri | circ)
    ntri = _np.sum(tri)
    nsquare = _np.sum(square)
    ncirc = _np.sum(circ)
    kt = _np.ones_like(Gt)
    kt[tri] = 3.0 / 5.0
    kt[square] = 0.5623
    kt[circ] = 0.5
    # Pore Portions
    Gp = network[pore_shape_factor]
    tri = Gp <= _np.sqrt(3) / 36.0
    circ = Gp >= 0.07
    square = ~(tri | circ)
    ntri += _np.sum(tri)
    nsquare += _np.sum(square)
    ncirc += _np.sum(circ)
    kp = _np.ones_like(Gp)
    kp[tri] = 3.0 / 5.0
    kp[square] = 0.5623
    kp[circ] = 0.5
    gp = kp * (network[pore_area] ** 2) * Gp / mu_p
    gt = kt * (network[throat_area] ** 2) * Gt / mu_t
    conns = network["throat.conns"]
    l1 = network[conduit_lengths + ".pore1"]
    lt = network[conduit_lengths + ".throat"]
    l2 = network[conduit_lengths + ".pore2"]
    # Resistors in Series
    value = l1 / gp[conns[:, 0]] + lt / gt + l2 / gp[conns[:, 1]]
    return 1 / value


def classic_hagen_poiseuille(
    target,
    pore_diameter="pore.diameter",
    pore_viscosity="pore.viscosity",
    throat_length="throat.length",
    throat_diameter="throat.diameter",
    shape_factor="throat.shape_factor",
    **kwargs
):
    r"""
    Calculates the hydraulic conductivity of throat assuming cylindrical
    geometry using the Hagen-Poiseuille model

    Parameters
    ----------
    network : OpenPNM Network Object

    phase : OpenPNM Phase Object

    Notes
    -----
    This function calculates the specified property for the *entire* network
    then extracts the values for the appropriate throats at the end.

    """
    network = target.project.network
    throats = network.map_throats(throats=target.Ts, origin=target)
    # Get Nt-by-2 list of pores connected to each throat
    Ps = network["throat.conns"]
    # Get properties in every pore in the network
    phase = target.project.find_phase(target)
    mut = phase.interpolate_data(propname=pore_viscosity)[throats]
    pdia = network[pore_diameter]
    # Get pore lengths
    plen1 = 0.5 * pdia[Ps[:, 0]]
    plen2 = 0.5 * pdia[Ps[:, 1]]
    # Remove any non-positive lengths
    plen1[plen1 <= 1e-12] = 1e-12
    plen2[plen2 <= 1e-12] = 1e-12
    # Find g for half of pore 1
    gp1 = _np.pi * (pdia[Ps[:, 0]]) ** 4 / (128 * plen1 * mut)
    gp1[_np.isnan(gp1)] = _np.inf
    gp1[~(gp1 > 0)] = _np.inf  # Set 0 conductance pores (boundaries) to inf

    # Find g for half of pore 2
    gp2 = _np.pi * (pdia[Ps[:, 1]]) ** 4 / (128 * plen2 * mut)
    gp2[_np.isnan(gp2)] = _np.inf
    gp2[~(gp2 > 0)] = _np.inf  # Set 0 conductance pores (boundaries) to inf
    # Find g for full throat
    tdia = network[throat_diameter]
    tlen = network[throat_length]
    # Remove any non-positive lengths
    tlen[tlen <= 0] = 1e-12
    # Get shape factor
    try:
        sf = network[shape_factor]
    except KeyError:
        sf = _np.ones(network.num_throats())
    sf[_np.isnan(sf)] = 1.0
    gt = (1 / sf) * _np.pi * (tdia) ** 4 / (128 * tlen * mut)
    gt[~(gt > 0)] = _np.inf  # Set 0 conductance pores (boundaries) to inf
    value = (1 / gt + 1 / gp1 + 1 / gp2) ** (-1)
    return value<|MERGE_RESOLUTION|>--- conflicted
+++ resolved
@@ -97,7 +97,6 @@
     Dt = phase[throat_viscosity][throats]
     D1, D2 = phase[pore_viscosity][cn].T
     # Find g for half of pore 1, throat, and half of pore 2
-<<<<<<< HEAD
     if shape == "cylinder":
         g1[m1] = A1[m1] ** 2 / (8 * _sp.pi * D1 * L1)[m1]
         g2[m2] = A2[m2] ** 2 / (8 * _sp.pi * D2 * L2)[m2]
@@ -124,11 +123,6 @@
         gt[mt] = At[mt] ** 2 / (8 * _sp.pi * Dt * Lt)[mt]
     else:
         raise Exception("'shape' can either be 'cylinder' or 'cone'.")
-=======
-    g1[m1] = A1[m1] ** 2 / (8 * _np.pi * D1 * L1)[m1]
-    g2[m2] = A2[m2] ** 2 / (8 * _np.pi * D2 * L2)[m2]
-    gt[mt] = At[mt] ** 2 / (8 * _np.pi * Dt * Lt)[mt]
->>>>>>> 46ed0fd6
     # Apply shape factors and calculate the final conductance
     return (1/gt/SFt + 1/g1/SF1 + 1/g2/SF2) ** (-1)
 
