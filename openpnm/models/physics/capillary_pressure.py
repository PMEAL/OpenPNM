--- conflicted
+++ resolved
@@ -461,9 +461,8 @@
         )
         values[p] = target[key]
         target.remove_model(key)
-<<<<<<< HEAD
-    del network['throat.temp_diameter']
-    return np.vstack((values[0], values[1])).T
+    del network["throat.temp_diameter"]
+    return _np.vstack((values[0], values[1])).T
 
 
 def washburn_slit(target,
@@ -494,8 +493,4 @@
     sigma = phase[surface_tension]
     Pc_slit = -sigma*_sp.cos(_sp.deg2rad(theta))*rt
 
-    return Pc_slit[phase.throats(target.name)]
-=======
-    del network["throat.temp_diameter"]
-    return _np.vstack((values[0], values[1])).T
->>>>>>> e8815e1c
+    return Pc_slit[phase.throats(target.name)]