--- conflicted
+++ resolved
@@ -1,11 +1,3 @@
-<<<<<<< HEAD
-=======
-r"""
-Statistical Distributions
-=========================
-
-"""
->>>>>>> e9b0f7ec
 import numpy as np
 import scipy.stats as spts
 from openpnm.utils import logging, Docorator
@@ -22,52 +14,15 @@
 ]
 
 
-<<<<<<< HEAD
 @docstr.get_sections(base='models.misc.stats',
                      sections=['Parameters', 'Returns'])
 @docstr.dedent
-=======
-def random(target, element, seed=None, num_range=[0, 1]):
-    r"""
-    Create an array of random numbers of a specified size.
-
-    Parameters
-    ----------
-    target : Base
-        The object which this model is associated with. This controls the
-        length of the calculated array, and also provides access to other
-        necessary properties.
-    seed : int
-        The starting seed value to send to Scipy's random number generator.
-        The default is None, which means different distribution is returned
-        each time the model is run.
-    num_range : list
-        A two element list indicating the low and high end of the returned
-        numbers.
-
-    Returns
-    -------
-    values : ndarray
-        Array containing uniformly-distributed random numbers.
-
-    """
-    range_size = num_range[1] - num_range[0]
-    range_min = num_range[0]
-    if seed is not None:
-        np.random.seed(seed)
-    value = np.random.rand(target._count(element),)
-    value = value*range_size + range_min
-    return value
-
-
->>>>>>> e9b0f7ec
 def weibull(target, seeds, shape, scale, loc):
     r"""
     Produces values from a Weibull distribution given a set of random numbers.
 
     Parameters
     ----------
-<<<<<<< HEAD
     %(models.target.parameters)s
     %(models.misc.seeds)s
     shape : float
@@ -79,34 +34,13 @@
         Controls the width of the distribution. For more information on
         the effect of this parameter refer to the corresponding
         scipy.stats function.
-=======
-    target : Base
-        The object which this model is associated with. This controls the
-        length of the calculated array, and also provides access to other
-        necessary properties.
-    seeds : str, optional
-        The dictionary key on the Geometry object containing random seed values
-        (between 0 and 1) to use in the statistical distribution.
-    shape : float
-        This controls the skewness of the distribution, with 'shape' < 1 giving
-        values clustered on the low end of the range with a long tail, and
-        'shape' > 1 giving a more symmetrical distribution.
-    scale : float
-        This controls the width of the distribution with most of values falling
-        below this number.
->>>>>>> e9b0f7ec
     loc : float
             Specifies the central value of ???
 
     Returns
     -------
-<<<<<<< HEAD
     values : ndndarray
         A numpy ndarray containing values following the distribution
-=======
-    values : ndarray
-        Array containing random numbers based on Weibull distribution.
->>>>>>> e9b0f7ec
 
     Examples
     --------
@@ -142,7 +76,6 @@
 
     Parameters
     ----------
-<<<<<<< HEAD
     %(models.target.parameters)s
     %(models.misc.seeds)s
     mean : float
@@ -157,25 +90,6 @@
     Returns
     -------
     %(models.misc.stats.returns)s
-=======
-    target : Base
-        The object with which this function as associated.  This argument
-        is required to (1) set number of values to generate (geom.Np or
-        geom.Nt) and (2) provide access to other necessary values
-        (i.e. geom['pore.seed']).
-    seeds : str, optional
-        The dictionary key on the Geometry object containing random seed values
-        (between 0 and 1) to use in the statistical distribution.
-    scale : float
-        The standard deviation of the Normal distribution
-    loc : float
-        The mean of the Normal distribution
-
-    Returns
-    -------
-    values : ndarray
-        Array containing normally distributed random numbers.
->>>>>>> e9b0f7ec
 
     Examples
     --------
@@ -215,30 +129,15 @@
 
     Parameters
     ----------
-<<<<<<< HEAD
     %(models.target.parameters)s
     %(models.misc.seeds)s
-=======
-    target : Base
-        The object which this model is associated with. This controls the
-        length of the calculated array, and also provides access to other
-        necessary properties.
-    seeds : str, optional
-        The dictionary key on the Geometry object containing random seed values
-        (between 0 and 1) to use in the statistical distribution.
->>>>>>> e9b0f7ec
     func : object
         A 'rv_frozen' object from the scipy.stats library with all of the
         parameters pre-specified.
 
     Returns
     -------
-<<<<<<< HEAD
     %(models.misc.stats.returns)s
-=======
-    values : ndarray
-        Array containing random numbers based on given ppf.
->>>>>>> e9b0f7ec
 
     Examples
     --------
@@ -327,12 +226,7 @@
 
     Parameters
     ----------
-<<<<<<< HEAD
-    %(models.target.parameters)s
-=======
-    target : Base
-        The object for which values are to be generated
->>>>>>> e9b0f7ec
+    %(models.target.parameters)s
     bin_centers : array_like
         The x-axis of the histogram, such as pore sizes.
     bin_heights : array_like
