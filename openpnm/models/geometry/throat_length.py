--- conflicted
+++ resolved
@@ -41,11 +41,7 @@
 
 
 def piecewise(
-<<<<<<< HEAD
-    target: _GenericGeometry,
-=======
     target,
->>>>>>> 67d4f7b6
     throat_endpoints='throat.endpoints',
     throat_centroid='throat.centroid'
 ):
@@ -72,12 +68,8 @@
     -----
     By default, the model assumes that the centroids of pores and the
     connecting throat in each conduit are colinear.
-<<<<<<< HEAD
-    (2) If `throat_centroid` is passed, the model accounts for the extra
-=======
 
     If `throat_centroid` is passed, the model accounts for the extra
->>>>>>> 67d4f7b6
     length. This could be useful for Voronoi or extracted networks.
 
     """
@@ -98,11 +90,7 @@
 
 
 def conduit_lengths(
-<<<<<<< HEAD
-    target: _GenericGeometry,
-=======
     target,
->>>>>>> 67d4f7b6
     throat_endpoints='throat.endpoints',
     throat_length='throat.length',
     throat_centroid='throat.centroid'
@@ -178,7 +166,6 @@
     cn = network['throat.conns'][throats]
     ctc_dist = ctc(target)
     value = ctc_dist - network[pore_diameter][cn].sum(axis=1) / 2
-<<<<<<< HEAD
     return value
 
 
@@ -424,7 +411,4 @@
     out = conduit_lengths.squares_and_rectangles(
         target, pore_diameter=pore_diameter, throat_diameter=throat_diameter
     )
-    return out[:, 1]
-=======
-    return value
->>>>>>> 67d4f7b6
+    return out[:, 1]