--- conflicted
+++ resolved
@@ -4,23 +4,11 @@
 
 """
 import numpy as _np
-<<<<<<< HEAD
 from openpnm.utils import Docorator
 
-=======
-from ._misc import _get_conduit_diameters
-from .throat_length import ctc as _ctc
-
-__all__ = [
-    "spheres_and_cylinders", "circles_and_rectangles", "cones_and_cylinders",
-    "trapezoids_and_rectangles", "pyramids_and_cuboids", "cubes_and_cuboids",
-    "squares_and_rectangles"
-]
->>>>>>> e9b0f7ec
 
 docstr = Docorator()
 
-<<<<<<< HEAD
 
 # Fetch this docstring and use it on the other models in this file
 @docstr.get_sections(base='models.geometry.conduit_lengths',
@@ -31,11 +19,6 @@
     pore_diameter="pore.diameter",
     throat_diameter="throat.diameter",
 ):
-=======
-def spheres_and_cylinders(target,
-                          pore_diameter="pore.diameter",
-                          throat_diameter="throat.diameter"):
->>>>>>> e9b0f7ec
     r"""
     Calculates conduit lengths in the network assuming pores are spheres
     and throats are cylinders.
@@ -50,18 +33,10 @@
 
     Returns
     -------
-<<<<<<< HEAD
     lengths : ndarray
         Array (Nt by 3) containing conduit length values for each element
         of the pore-throat-pore conduits. The array is formatted as
         ``[pore1, throat, pore2]``.
-=======
-    ndarray
-        Array (Nt by 3) containing conduit lengths' values for conduits in
-        the given geometry object. The array is formatted as:
-
-            [pore1, throat, pore2].T
->>>>>>> e9b0f7ec
 
     """
     L_ctc = target.network['throat.spacing']
@@ -85,18 +60,12 @@
     return _np.vstack((L1, Lt, L2)).T
 
 
-<<<<<<< HEAD
 @docstr.dedent
 def circles_and_rectangles(
     target,
     pore_diameter="pore.diameter",
     throat_diameter="throat.diameter"
 ):
-=======
-def circles_and_rectangles(target,
-                           pore_diameter="pore.diameter",
-                           throat_diameter="throat.diameter"):
->>>>>>> e9b0f7ec
     r"""
     Calculates conduit lengths in the network assuming pores are circles
     and throats are rectangles.
@@ -109,15 +78,7 @@
 
     Returns
     -------
-<<<<<<< HEAD
-    %(models.geometry.conduit_lengths.returns)s
-=======
-    ndarray
-        Array (Nt by 3) containing conduit lengths' values for conduits in
-        the given geometry object. The array is formatted as:
-
-            [pore1, throat, pore2].T
->>>>>>> e9b0f7ec
+    %(models.geometry.conduit_lengths.returns)s
 
     Notes
     -----
@@ -125,7 +86,6 @@
     symmetry.
 
     """
-<<<<<<< HEAD
     return spheres_and_cylinders(
         target=target,
         pore_diameter=pore_diameter,
@@ -139,16 +99,6 @@
     pore_diameter="pore.diameter",
     throat_diameter="throat.diameter"
 ):
-=======
-    return spheres_and_cylinders(target=target,
-                                 pore_diameter=pore_diameter,
-                                 throat_diameter=throat_diameter)
-
-
-def cones_and_cylinders(target,
-                        pore_diameter="pore.diameter",
-                        throat_diameter="throat.diameter"):
->>>>>>> e9b0f7ec
     r"""
     Calculates conduit lengths in the network assuming pores are cones
     and throats are cylinders.
@@ -161,15 +111,7 @@
 
     Returns
     -------
-<<<<<<< HEAD
-    %(models.geometry.conduit_lengths.returns)s
-=======
-    ndarray
-        Array (Nt by 3) containing conduit lengths' values for conduits in
-        the given geometry object. The array is formatted as:
-
-            [pore1, throat, pore2].T
->>>>>>> e9b0f7ec
+    %(models.geometry.conduit_lengths.returns)s
 
     """
     L_ctc = target.network['throat.spacing']
@@ -190,18 +132,12 @@
     return _np.vstack((L1, Lt, L2)).T
 
 
-<<<<<<< HEAD
 @docstr.dedent
 def trapezoids_and_rectangles(
     target,
     pore_diameter="pore.diameter",
     throat_diameter="throat.diameter"
 ):
-=======
-def trapezoids_and_rectangles(target,
-                              pore_diameter="pore.diameter",
-                              throat_diameter="throat.diameter"):
->>>>>>> e9b0f7ec
     r"""
     Calculates conduit lengths in the network assuming pores are
     trapezoids and throats are rectangles.
@@ -214,15 +150,7 @@
 
     Returns
     -------
-<<<<<<< HEAD
-    %(models.geometry.conduit_lengths.returns)s
-=======
-    ndarray
-        Array (Nt by 3) containing conduit lengths' values for conduits in
-        the given geometry object. The array is formatted as:
-
-            [pore1, throat, pore2].T
->>>>>>> e9b0f7ec
+    %(models.geometry.conduit_lengths.returns)s
 
     Notes
     -----
@@ -248,18 +176,12 @@
     return _np.vstack((L1, Lt, L2)).T
 
 
-<<<<<<< HEAD
 @docstr.dedent
 def pyramids_and_cuboids(
     target,
     pore_diameter="pore.diameter",
     throat_diameter="throat.diameter"
 ):
-=======
-def pyramids_and_cuboids(target,
-                         pore_diameter="pore.diameter",
-                         throat_diameter="throat.diameter"):
->>>>>>> e9b0f7ec
     r"""
     Calculates conduit lengths in the network assuming pores are truncated
     pyramids and throats are cuboids.
@@ -272,15 +194,7 @@
 
     Returns
     -------
-<<<<<<< HEAD
-    %(models.geometry.conduit_lengths.returns)s
-=======
-    ndarray
-        Array (Nt by 3) containing conduit lengths' values for conduits in
-        the given geometry object. The array is formatted as:
-
-            [pore1, throat, pore2].T
->>>>>>> e9b0f7ec
+    %(models.geometry.conduit_lengths.returns)s
 
     """
     return cones_and_cylinders(target,
@@ -288,18 +202,12 @@
                                throat_diameter=throat_diameter)
 
 
-<<<<<<< HEAD
 @docstr.dedent
 def cubes_and_cuboids(
     target,
     pore_diameter="pore.diameter",
     throat_diameter="throat.diameter"
 ):
-=======
-def cubes_and_cuboids(target,
-                      pore_diameter="pore.diameter",
-                      throat_diameter="throat.diameter"):
->>>>>>> e9b0f7ec
     r"""
     Calculates conduit lengths in the network assuming pores are cubes
     and throats are cuboids.
@@ -312,15 +220,7 @@
 
     Returns
     -------
-<<<<<<< HEAD
-    %(models.geometry.conduit_lengths.returns)s
-=======
-    ndarray
-        Array (Nt by 3) containing conduit lengths' values for conduits in
-        the given geometry object. The array is formatted as:
-
-            [pore1, throat, pore2].T
->>>>>>> e9b0f7ec
+    %(models.geometry.conduit_lengths.returns)s
 
     """
     L_ctc = target.network['throat.spacing']
@@ -341,18 +241,12 @@
     return _np.vstack((L1, Lt, L2)).T
 
 
-<<<<<<< HEAD
 @docstr.dedent
 def squares_and_rectangles(
     target,
     pore_diameter="pore.diameter",
     throat_diameter="throat.diameter"
 ):
-=======
-def squares_and_rectangles(target,
-                           pore_diameter="pore.diameter",
-                           throat_diameter="throat.diameter"):
->>>>>>> e9b0f7ec
     r"""
     Calculates conduit lengths in the network assuming pores are squares
     and throats are rectangles.
@@ -365,15 +259,7 @@
 
     Returns
     -------
-<<<<<<< HEAD
-    %(models.geometry.conduit_lengths.returns)s
-=======
-    ndarray
-        Array (Nt by 3) containing conduit lengths' values for conduits in
-        the given geometry object. The array is formatted as:
-
-            [pore1, throat, pore2].T
->>>>>>> e9b0f7ec
+    %(models.geometry.conduit_lengths.returns)s
 
     Notes
     -----
