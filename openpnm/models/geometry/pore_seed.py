--- conflicted
+++ resolved
@@ -1,7 +1,3 @@
-<<<<<<< HEAD
-from . import misc as _misc
-=======
->>>>>>> ac30aa84
 import scipy as _sp
 from openpnm.models import misc as _misc
 from openpnm.core import logging as _logging
