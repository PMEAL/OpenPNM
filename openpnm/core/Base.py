import warnings
import uuid
import numpy as np
import scipy as sp
from collections import namedtuple
from openpnm.utils import Workspace, logging
from openpnm.utils.misc import PrintableList, SettingsDict, Docorator
docstr = Docorator()
logger = logging.getLogger(__name__)
ws = Workspace()


@docstr.get_sectionsf('Base', sections=['Parameters'])
class Base(dict):
    r"""
    Contains methods for working with the data in the OpenPNM dict objects

    Parameters
    ----------
    project : OpenPNM Project object, optional
        The Project with which the object should be assigned.  If not supplied
        then a new Project is created
    name : string, optional
        The unique name of the object.  If not given one will be generated.

    Np : int, default is 0
        The total number of pores to be assigned to the object
    Nt : int, default is 0
        The total number of throats to be assigned to the object

    Notes
    -----
    This Base class is used as the template for all other OpenPNM objects,
    including Networks, Geometries, Phases, Physics, and Algorithms.  This
    class is a subclass of the standard ``dict`` so has the usual methods such
    as ``pop`` and ``keys``, and has extra methods for working specifically
    with OpenPNM data.  These are outlined briefly in the following table:

    +----------------------+--------------------------------------------------+
    | Method or Attribute  | Functionality                                    |
    +======================+==================================================+
    | ``props``            | List of keys containing numerical arrays         |
    +----------------------+--------------------------------------------------+
    | ``labels``           | List of key containing boolean arrays            |
    +----------------------+--------------------------------------------------+
    | ``pores``            | Returns pore / throat indices that have given    |
    |                      | labels                                           |
    | ``throats``          |                                                  |
    +----------------------+--------------------------------------------------+
    | ``Ps``, ``Ts``       | Indices for ALL pores and throats on object      |
    +----------------------+--------------------------------------------------+
    | ``num_pores`` ,      | Counts the number of pores or throats with a     |
    |                      | given label                                      |
    | ``num_throats``      |                                                  |
    +----------------------+--------------------------------------------------+
    | ``Np``, ``Nt``       | Total number of pores and throats on the object  |
    +----------------------+--------------------------------------------------+
    | ``tomask``           | Converts a list of pore or throat indices to a   |
    |                      | boolean mask                                     |
    +----------------------+--------------------------------------------------+
    | ``toindices``        | Converts a boolean mask to pore or throat indices|
    +----------------------+--------------------------------------------------+
    | ``map_pores`` ,      | Given indices on object B returns corresponding  |
    |                      | indices on object A                              |
    | ``map_throats``      |                                                  |
    +----------------------+--------------------------------------------------+
    | ``interleave_data``  | Fetches data from associated objects into a      |
    |                      | single array                                     |
    +----------------------+--------------------------------------------------+
    | ``interpolate_data`` | Given pore or throat data, interpolate the other |
    +----------------------+--------------------------------------------------+
    | ``filter_by_label``  | Given indices find those with specific labels    |
    +----------------------+--------------------------------------------------+
    | ``show_hist``        | Method for quickly plotting histograms of data   |
    +----------------------+--------------------------------------------------+
    | ``check_data_health``| Ensures all data arrays are valid and complete   |
    +----------------------+--------------------------------------------------+


    In addition to the above methods, there are a few attributes which provide
    access to useful items:

    +----------------+--------------------------------------------------------+
    | Attribute      | Functionality                                          |
    +================+========================================================+
    | ``name``       | The string name of the object, unique to each Project  |
    +----------------+--------------------------------------------------------+
    | ``settings``   | A dictionary containing various setting values         |
    +----------------+--------------------------------------------------------+
    | ``project``    | A handle to the Project containing the object          |
    +----------------+--------------------------------------------------------+

    Examples
    --------
    It is possible to create an instance of Base, although it is not very
    useful except for demonstration purposes as done here.

    >>> import openpnm as op
    >>> obj = op.core.Base(Np=4, Nt=5)

    Now query the object for its basic properties:

    >>> obj.Np, obj.Nt  # Number of pores and throats
    (4, 5)

    Add a label to the object, as a boolean with True where the label applies:

    >>> obj['pore.new_label'] = [ True, False, False, True]

    See list of available labels and confirm new_label was added:

    >>> print(obj.labels())
    ――――――――――――――――――――――――――――――――――――――――――――――――――――――――――――――――――――――――――――――
    1     : pore.all
    2     : pore.new_label
    3     : throat.all
    ――――――――――――――――――――――――――――――――――――――――――――――――――――――――――――――――――――――――――――――

    Use the label to fetch pores where it was applied:

    >>> Ps = obj.pores('new_label')
    >>> print(Ps)
    [0 3]

    Find the number of pores with label:

    >>> print(obj.num_pores('new_label'))
    2

    Convert between indices and boolean mask

    >>> mask = obj.tomask(throats=[0, 2, 4])
    >>> print(mask)
    [ True False  True False  True]
    >>> inds = obj.toindices(mask)
    >>> print(inds)
    [0 2 4]

    """

    def __new__(cls, *args, **kwargs):
        instance = super(Base, cls).__new__(cls, *args, **kwargs)
        # It is necessary to set the SettingsDict here since some classes
        # use it before calling super.__init__()
        instance.settings = SettingsDict()
        return instance

    def __init__(self, Np=0, Nt=0, name=None, project=None):
        self.settings.setdefault('prefix', 'base')
        super().__init__()
        self._uuid = uuid.uuid4()
        if project is None:
            project = ws.new_project()
<<<<<<< HEAD
        project._add_object(self)
=======
        if name is None:
            name = project._generate_name(self)
>>>>>>> 90e8a0dc
        project.extend(self)
        self.name = name
        self.update({'pore.all': np.ones(shape=(Np, ), dtype=bool)})
        self.update({'throat.all': np.ones(shape=(Nt, ), dtype=bool)})

    def __repr__(self):
        return '<%s object at %s>' % (self.__class__.__module__, hex(id(self)))

    def __eq__(self, other):
        if hex(id(self)) == hex(id(other)):
            return True
        else:
            return False

    def __setitem__(self, key, value):
        r"""
        This is a subclass of the default __setitem__ behavior.  The main aim
        is to limit what type and shape of data can be written to protect
        the integrity of the network.  Specifically, this means only Np or Nt
        long arrays can be written, and they must be called 'pore.***' or
        'throat.***'.  Also, any scalars are cast into full length vectors.

        """
        # Check 1: If value is a dictionary, break it into constituent arrays
        # and recursively call __setitem__ on each
        if hasattr(value, 'keys'):
            for item in value.keys():
                prop = item.replace('pore.', '').replace('throat.', '')
                self.__setitem__(key+'.'+prop, value[item])
            return

        # Check 3: Enforce correct dict naming
        element = key.split('.')[0]
        if element not in ['pore', 'throat']:
            raise Exception('All keys must start with either pore or throat')

        # Check 2: If adding a new key, make sure it has no conflicts
        if self.project:
            proj = self.project
            boss = proj.find_full_domain(self)
            keys = boss.keys(mode='all', deep=True)
        else:
            boss = None
            keys = self.keys()
        # Prevent 'pore.foo.bar' when 'pore.foo' present
        long_keys = [i for i in keys if i.count('.') > 1]
        key_root = '.'.join(key.split('.')[:2])
        if (key.count('.') > 1) and (key_root in keys):
            raise Exception('Cannot create ' + key + ' when '
                            + key_root + ' is already defined')
        # Prevent 'pore.foo' when 'pore.foo.bar' is present
        if (key.count('.') == 1) and any([i.startswith(key) for i in long_keys]):
            hit = [i for i in keys if i.startswith(key)][0]
            raise Exception('Cannot create ' + key + ' when '
                            + hit + ' is already defined')
        # Prevent writing pore.foo on boss when present on subdomain
        if boss:
            if boss is self and (key not in ['pore.all', 'throat.all']):
                if (key in keys) and (key not in self.keys()):
                    raise Exception('Cannot create ' + key + ' when it is'
                                    + ' already defined on a subdomain')

        # This check allows subclassed numpy arrays through, eg. with units
        if not isinstance(value, sp.ndarray):
            value = np.array(value, ndmin=1)  # Convert value to an ndarray

        # Skip checks for 'coords', 'conns'
        if key in ['pore.coords', 'throat.conns']:
            super(Base, self).__setitem__(key, value)
            return

        # Skip checks for protected props, and prevent changes if defined
        protected_keys = ['all']
        if key.split('.')[1] in protected_keys:
            if key in self.keys():
                if np.shape(self[key]) == (0, ):
                    super(Base, self).__setitem__(key, value)
                else:
                    warnings.warn(key+' is already defined.')
            else:
                super(Base, self).__setitem__(key, value)
            return

        # Write value to dictionary
        if np.shape(value)[0] == 1:  # If value is scalar
            value = np.ones((self._count(element), ), dtype=value.dtype)*value
            super(Base, self).__setitem__(key, value)
        elif np.shape(value)[0] == self._count(element):
            super(Base, self).__setitem__(key, value)
        else:
            if self._count(element) == 0:
                self.update({key: value})
            else:
                raise Exception('Provided array is wrong legth for ' + key)

    def __getitem__(self, key):
        element, prop = key.split('.', 1)
        if key in self.keys():
            # Get values if present on self
            vals = super().__getitem__(key)
        elif key in self.keys(mode='all', deep=True):
            # Interleave values from geom if found there
            vals = self.interleave_data(key)
        elif any([k.startswith(key + '.') for k in self.keys()]):
            # Create a subdict of values present on self
            vals = {}
            keys = self.keys()
            vals.update({k: self.get(k) for k in keys if k.startswith(key + '.')})
        elif any([k.startswith(key + '.') for k in self.keys(mode='all',
                                                             deep=True)]):
            # Create a subdict of values in subdomains by interleaving
            vals = {}
            keys = self.keys(mode='all', deep=True)
            vals.update({k: self.interleave_data(k) for k in keys
                         if k.startswith(key + '.')})
        # The following code, if activated, attempts to run models when
        # missing data is requested from the dictionary.  The works fine,
        # but breaks the general way openpnm behaviors.
        # elif hasattr(self, 'models') and key in self.models:
        #     self.regenerate_models(key)
        #     vals = super().__getitem__(key)
        else:
            raise KeyError(key)
        return vals

    def _set_name(self, name, validate=True):
        if not hasattr(self, '_name'):
            self._name = None
        if name is None:
            name = self.project._generate_name(self)
        if self.name == name:
            return
        if validate:
            self.project._validate_name(name)
        if self._name is not None:
            # Rename any label arrays in other objects
            for item in self.project:
                if 'pore.'+self.name in item.keys():
                    item['pore.'+name] = item.pop('pore.'+self.name)
                if 'throat.'+self.name in item.keys():
                    item['throat.'+name] = item.pop('throat.'+self.name)
        self._name = name

    def _get_name(self):
        if not hasattr(self, '_name'):
            self._name = None
        return self._name

    name = property(_get_name, _set_name)

    def _get_project(self):
        for proj in ws.values():
            if self in proj:
                return proj

    project = property(fget=_get_project)

    @property
    def network(self):
        r"""
        A shortcut to get a handle to the associated network
        There can only be one so this works
        """
        return self.project.network

    def clear(self, element=None, mode='all'):
        r"""
        A subclassed version of the standard dict's clear method.  This can be
        used to selectively clear certain data from the object, including
        properties and/or labels.  Importantly, it does NOT clear items that
        are required to maintain the integrity of the simulation.  These are
        arrays that define the topology (ie. 'pore.all', 'pore.coords',
        'throat.all', 'throat.conns'), as well as arrays that indicate
        associations bewteen objects (ie. 'pore.geo_01').

        Parameters
        ----------
        element : string or list of strings
            Can be either 'pore' or 'throat', which specifies whether 'pore'
            and/or 'throat' arrays should be cleared.  The default is both.

        mode : string or list of strings
            This controls what is cleared from the object.  Options are:

            **'props'** : Removes all numerical property values from the object
            dictionary

            **'model_data'** : Removes only numerical data that were produced
            by an associated model

            **'labels'** : Removes all labels from the object dictionary,
            except those relating to the pore and throat locations of
            associated objects

            **'all'** : Removes both 'props' and 'labels'

        Notes
        -----
        If you wish to selectively remove some properties but not others, use
        something like ``del object['pore.blah']`` at the Python prompt. This
        can also be done in a for-loop to remove a list of items.

        Examples
        --------
        >>> import openpnm as op
        >>> pn = op.network.Cubic(shape=[5, 5, 5])
        >>> len(pn.labels())  # There are 10 total labels on the network
        12
        >>> pn.clear(mode='labels')
        >>> len(pn.labels())  # Kept only 'pore.all' and 'throat.all'
        2
        >>> geom = op.geometry.GenericGeometry(network=pn, pores=pn.Ps,
        ...                                    throats=pn.Ts, name='geo1')
        >>> len(pn.labels())  # 2 new labels were added for geometry locations
        4
        >>> pn.clear(mode='labels')
        >>> 'pore.'+geom.name in pn.keys()  # The geometry labels were kept
        True
        >>> len(pn.props())  # The network has two properties
        2
        >>> pn.clear(element='pore', mode='props')
        >>> 'pore.coords' in pn.keys()  # The pore property was removed
        True
        >>> pn.clear()  # Remove everything except protected labels and arrays
        >>> print(sorted(list(pn.keys(element='pore', mode='all'))))
        ['pore.all', 'pore.coords', 'pore.geo1']

        """
        protected = ['pore.all', 'throat.all', 'pore.coords', 'throat.conns']
        allowed = ['props', 'labels', 'model_data', 'all']
        mode = self._parse_mode(mode=mode, allowed=allowed)
        if 'model_data' in mode:
            for item in list(self.keys()):
                temp = '.'.join(item.split('.')[0:2])
                if temp in self.models.keys():
                    logger.info('deleting ' + item)
                    del self[item]
            mode.remove('model_data')
        for item in self.keys(mode=mode, element=element):
            if item not in protected:
                if item.split('.')[1] not in self.project.names:
                    del self[item]

    def keys(self, element=None, mode=None, deep=False):
        r"""
        This subclass works exactly like ``keys`` when no arguments are passed,
        but optionally accepts an ``element`` and/or a ``mode``, which filters
        the output to only the requested keys.

        The default behavior is exactly equivalent to the normal ``keys``
        method.

        Parameters
        ----------
        element : string
            Can be either 'pore' or 'throat', which limits the returned list of
            keys to only 'pore' or 'throat' keys.  If neither is given, then
            both are assumed.

        mode : string (optional)
            Controls which keys are returned.  Options are:

            **'labels'** : Limits the returned list of keys to only 'labels'
            (boolean arrays)

            **'props'** : Limits he return list of keys to only 'props'
            (numerical arrays).

            **'all'** : Returns both 'labels' and 'props'.  This is equivalent
            to sending a list of both 'labels' and 'props'.

            If no mode is specified then the normal KeysView object is
            returned.

        deep : Boolean
            If set to ``True`` then the keys on all associated subdomain
            objects are returned as well.

        See Also
        --------
        props
        labels

        Notes
        -----
        This subclass can be used to get dictionary keys of specific kinds of
        data.  It's use augments ``props`` and ``labels`` by returning a list
        containing both types, but possibly limited by element type ('pores'
        or 'throats'.)

        Examples
        --------
        >>> import openpnm as op
        >>> pn = op.network.Cubic([5, 5, 5])
        >>> pn.keys(mode='props')  # Get all props
        ['pore.coords', 'throat.conns']
        >>> pn.keys(mode='props', element='pore')  # Get only pore props
        ['pore.coords']

        """
        if mode is None:
            return super().keys()
        element = self._parse_element(element=element)
        allowed = ['props', 'labels']
        if 'all' in mode:
            mode = allowed
        mode = self._parse_mode(mode=mode, allowed=allowed)
        keys = super().keys()
        temp = []
        if 'props' in mode:
            temp.extend([i for i in keys if self.get(i).dtype != bool])
        if 'labels' in mode:
            temp.extend([i for i in keys if self.get(i).dtype == bool])
        if element:
            temp = [i for i in temp if i.split('.')[0] in element]

        if deep:
            if self._isa('phase'):
                for item in self.project.find_physics(phase=self):
                    temp += item.keys(element=element, mode=mode, deep=False)
            if self._isa('network'):
                for item in self.project.geometries().values():
                    temp += item.keys(element=element, mode=mode, deep=False)

        return temp

    def props(self, element=None, mode='all', deep=False):
        r"""
        Returns a list containing the names of all defined pore or throat
        properties.

        Parameters
        ----------
        element : string, optional
            Can be either 'pore' or 'throat' to specify what properties are
            returned.  If no element is given, both are returned

        mode : string, optional
            Controls what type of properties are returned.  Options are:

            **'all'** : Returns all properties on the object (default)

            **'models'** : Returns only properties that are associated with a
            model

            **'constants'** : returns data values that were *not* generated by
            a model, but manaully created.

        deep : Boolean
            If set to ``True`` then the props on all associated subdomain
            objects are returned as well.

        Returns
        -------
        A an alphabetically sorted list containing the string name of all
        pore or throat properties currently defined.  This list is an iterable,
        so is useful for scanning through properties.

        See Also
        --------
        labels
        keys

        Examples
        --------
        >>> import openpnm as op
        >>> pn = op.network.Cubic(shape=[3, 3, 3])
        >>> pn.props('pore')
        ['pore.coords']
        >>> pn.props('throat')
        ['throat.conns']
        >>> pn.props()
        ['pore.coords', 'throat.conns']
        """
        # Parse Inputs
        element = self._parse_element(element=element)
        allowed_modes = ['all', 'constants', 'models']
        mode = self._parse_mode(mode=mode, allowed=allowed_modes, single=True)
        if mode == 'all':
            vals = set(self.keys(mode='props'))
        if mode == 'constants':
            if hasattr(self, 'models'):
                temp = set(self.keys(mode='props'))
                vals = temp.difference(self.models.keys())
            else:
                vals = set(self.keys(mode='props'))
        if mode == 'models':
            if hasattr(self, 'models'):
                temp = set(self.keys(mode='props'))
                vals = temp.intersection(self.models.keys())
            else:
                logger.warning('Object does not have a models attribute')
                vals = set()
        # Deal with hidden props
        hide = set([i for i in self.keys() if i.split('.')[1].startswith('_')])
        vals = vals.difference(hide)
        # Remove values of the wrong element
        temp = set([i for i in vals if i.split('.')[0] not in element])
        vals = set(vals).difference(temp)
        # Convert to nice list for printing
        vals = PrintableList(list(vals))
        # Repeat for associated objects if deep is True
        if deep:
            if self._isa('phase'):
                for item in self.project.find_physics(phase=self):
                    vals += item.props(element=element, mode=mode, deep=False)
            if self._isa('network'):
                for item in self.project.geometries().values():
                    vals += item.props(element=element, mode=mode, deep=False)
        return vals

    def _get_labels(self, element, locations, mode):
        r"""
        This is the actual label getter method, but it should not be called
        directly.  Use ``labels`` instead.
        """
        # Parse inputs
        locations = self._parse_indices(locations)
        element = self._parse_element(element=element)
        # Collect list of all pore OR throat labels
        labels = self.keys(mode='labels', element=element)
        labels.sort()
        labels = np.array(labels)  # Convert to ND-array for following checks
        # Make an 2D array with locations in rows and labels in cols
        arr = np.vstack([self[item][locations] for item in labels]).T
        num_hits = np.sum(arr, axis=0)  # Number of locations with each label
        if mode in ['or', 'union', 'any']:
            temp = labels[num_hits > 0]
        elif mode in ['and', 'intersection']:
            temp = labels[num_hits == locations.size]
        elif mode in ['xor', 'exclusive_or']:
            temp = labels[num_hits == 1]
        elif mode in ['nor', 'not', 'none']:
            temp = labels[num_hits == 0]
        elif mode in ['nand']:
            temp = labels[num_hits == (locations.size - 1)]
        elif mode in ['xnor', 'nxor']:
            temp = labels[num_hits > 1]
        else:
            raise Exception('Unrecognized mode:'+str(mode))
        return PrintableList(temp)

    def labels(self, pores=[], throats=[], element=None, mode='union'):
        r"""
        Returns a list of labels present on the object

        Additionally, this function can return labels applied to a specified
        set of pores or throats

        Parameters
        ----------
        element : string
            Controls whether pore or throat labels are returned.  If empty then
            both are returned (default).

        pores (or throats) : array_like
            The pores (or throats) whose labels are sought.  If left empty a
            list containing all pore and throat labels is returned.

        mode : string, optional
            Controls how the query should be performed.  Only applicable
            when ``pores`` or ``throats`` are specified:

            **'or', 'union', 'any'**: (default) Returns the labels that are
            assigned to *any* of the given locations.

            **'and', 'intersection', 'all'**: Labels that are present on *all*
            the given locations.

            **'xor', 'exclusive_or'** : Labels that are present on *only one*
            of the given locations.

            **'nor', 'none', 'not'**: Labels that are *not* present on any of
            the given locations.

            **'nand'**: Labels that are present on *all but one* of the given
            locations

            **'xnor'**: Labels that are present on *more than one* of the given
            locations.  'nxor' is also accepted.

        Returns
        -------
        A list containing the labels on the object.  If ``pores`` or
        ``throats`` are given, the results are filtered according to the
        specified ``mode``.

        See Also
        --------
        props
        keys

        Notes
        -----
        Technically, *'nand'* and *'xnor'* should also return pores with *none*
        of the labels but these are not included.  This makes the returned list
        more useful.

        Examples
        --------
        >>> import openpnm as op
        >>> pn = op.network.Cubic(shape=[5, 5, 5])
        >>> pn.labels(pores=[11, 12])
        ['pore.all', 'pore.front', 'pore.internal', 'pore.surface']
        """
        # Short-circuit query when no pores or throats are given
        if (np.size(pores) == 0) and (np.size(throats) == 0):
            labels = PrintableList(self.keys(element=element, mode='labels'))
        elif (np.size(pores) > 0) and (np.size(throats) > 0):
            raise Exception('Cannot perform label query on pores and '
                            + 'throats simultaneously')
        elif np.size(pores) > 0:
            labels = self._get_labels(element='pore', locations=pores,
                                      mode=mode)
        elif np.size(throats) > 0:
            labels = self._get_labels(element='throat', locations=throats,
                                      mode=mode)
        return labels

    def set_label(self, label, pores=None, throats=None, mode='add'):
        r"""
        Creates or updates a label array

        Parameters
        ----------
        label : string
                The label to apply to the specified locations
        pores : array_like
            A list of pore indices or a boolean mask of where given label
            should be added or removed (see ``mode``)
        throats : array_like
            A list of throat indices or a boolean mask of where given label
            should be added or removed (see ``mode``)
        mode : string
            Controls how the labels are handled.  Options are:

            *'add'* - Adds the given label to the specified locations while
            keeping existing labels (default)

            *'overwrite'* - Removes existing label from all locations before
            adding the label in the specified locations

            *'remove'* - Removes the  given label from the specified locations
            leaving the remainder intact.

            *'purge'* - Removes the specified label from the object

        """
        if mode == 'purge':
            if label.split('.')[0] in ['pore', 'throat']:
                if label in self.labels():
                    del self[label]
                else:
                    logger.warning(label + ' is not a label, skpping')
            else:
                self.set_label(label='pore.'+label, mode='purge')
                self.set_label(label='throat.'+label, mode='purge')
        else:
            if label.split('.')[0] in ['pore', 'throat']:
                label = label.split('.', 1)[1]
            if pores is not None:
                pores = self._parse_indices(pores)
                if (mode == 'overwrite') or ('pore.'+label not in self.labels()):
                    self['pore.' + label] = False
                if mode in ['remove']:
                    self['pore.' + label][pores] = False
                else:
                    self['pore.' + label][pores] = True
            if throats is not None:
                throats = self._parse_indices(throats)
                if (mode == 'overwrite') or ('throat.'+label not in self.labels()):
                    self['throat.' + label] = False
                if mode in ['remove']:
                    self['throat.' + label][throats] = False
                else:
                    self['throat.' + label][throats] = True
            if pores is None and throats is None:
                del self

    def _get_indices(self, element, labels='all', mode='or'):
        r"""
        This is the actual method for getting indices, but should not be called
        directly.  Use ``pores`` or ``throats`` instead.
        """
        # Parse and validate all input values.
        element = self._parse_element(element, single=True)
        labels = self._parse_labels(labels=labels, element=element)
        if element+'.all' not in self.keys():
            raise Exception('Cannot proceed without {}.all'.format(element))

        # Begin computing label array
        if mode in ['or', 'any', 'union']:
            union = np.zeros_like(self[element+'.all'], dtype=bool)
            for item in labels:  # Iterate over labels and collect all indices
                union = union + self[element+'.'+item.split('.')[-1]]
            ind = union
        elif mode in ['and', 'all', 'intersection']:
            intersect = np.ones_like(self[element+'.all'], dtype=bool)
            for item in labels:  # Iterate over labels and collect all indices
                intersect = intersect*self[element+'.'+item.split('.')[-1]]
            ind = intersect
        elif mode in ['xor', 'exclusive_or']:
            xor = np.zeros_like(self[element+'.all'], dtype=int)
            for item in labels:  # Iterate over labels and collect all indices
                info = self[element+'.'+item.split('.')[-1]]
                xor = xor + sp.int8(info)
            ind = (xor == 1)
        elif mode in ['nor', 'not', 'none']:
            nor = np.zeros_like(self[element+'.all'], dtype=int)
            for item in labels:  # Iterate over labels and collect all indices
                info = self[element+'.'+item.split('.')[-1]]
                nor = nor + sp.int8(info)
            ind = (nor == 0)
        elif mode in ['nand']:
            nand = np.zeros_like(self[element+'.all'], dtype=int)
            for item in labels:  # Iterate over labels and collect all indices
                info = self[element+'.'+item.split('.')[-1]]
                nand = nand + sp.int8(info)
            ind = (nand < len(labels)) * (nand > 0)
        elif mode in ['xnor', 'nxor']:
            xnor = np.zeros_like(self[element+'.all'], dtype=int)
            for item in labels:  # Iterate over labels and collect all indices
                info = self[element+'.'+item.split('.')[-1]]
                xnor = xnor + sp.int8(info)
            ind = (xnor > 1)
        else:
            raise Exception('Unsupported mode: '+mode)
        # Extract indices from boolean mask
        ind = np.where(ind)[0]
        ind = ind.astype(dtype=int)
        return ind

    def pores(self, labels='all', mode='or', asmask=False, target=None):
        r"""
        Returns pore indicies where given labels exist, according to the logic
        specified by the ``mode`` argument.

        Parameters
        ----------
        labels : string or list of strings
            The label(s) whose pores locations are requested.  This argument
            also accepts '*' for wildcard searches.

        mode : string
            Specifies how the query should be performed.  The options are:

            **'or', 'union', 'any'** : (default) Pores with *one or more* of
            the given labels are returned.

            **'and', 'intersection', 'all'** : Pores with *all* of the given
            labels are returned.

            **'xor', 'exclusive_or'** : Pores with *only one* of the given
            labels are returned.

            **'nor', 'none', 'not'** : Pores with *none* of the given labels
            are returned.

            **'nand'** : Pores with *not all* of the given labels are
            returned.

            **'xnor'** : Pores with *more than one* of the given labels are
            returned.

        asmask : boolean
            If ``True`` then a boolean array of length Np is returned with
            ``True`` values indicating the pores that satisfy the query.

        target : OpenPNM Base object
            If given, the returned indices will be indexed relative to the
            ``target`` object.  This can be used to determine how indices on
            one object map onto another object.

        Returns
        -------
        A Numpy array containing pore indices filtered by the logic specified
        in ``mode``.

        See Also
        --------
        throats
        map_pores

        Notes
        -----
        Technically, *nand* and *xnor* should also return pores with *none* of
        the labels but these are not included.  This makes the returned list
        more useful.

        To perform more complex or compound queries, you can opt to receive
        the result a a boolean mask (``asmask=True``), then manipulate the
        arrays manually.

        Examples
        --------
        >>> import openpnm as op
        >>> pn = op.network.Cubic(shape=[5, 5, 5])
        >>> Ps = pn.pores(labels=['top', 'front'], mode='union')
        >>> Ps[:5]  # Look at first 5 pore indices
        array([0, 1, 2, 3, 4])
        >>> pn.pores(labels=['top', 'front'], mode='xnor')
        array([ 4,  9, 14, 19, 24])
        """
        ind = self._get_indices(element='pore', labels=labels, mode=mode)
        if target is not None:
            ind = target.map_pores(pores=ind, origin=self, filtered=True)
        if asmask:
            if target is not None:
                ind = target.tomask(pores=ind)
            else:
                ind = self.tomask(pores=ind)
        return ind

    @property
    def Ps(self):
        r"""
        A shortcut to get a list of all pores on the object
        """
        return np.arange(0, self.Np)

    def throats(self, labels='all', mode='or', asmask=False, target=None):
        r"""
        Returns throat locations where given labels exist, according to the
        logic specified by the ``mode`` argument.

        Parameters
        ----------
        labels : string or list of strings
            The throat label(s) whose locations are requested.  If omitted,
            'all' throat inidices are returned.  This argument also accepts
            '*' for wildcard searches.

        mode : string
            Specifies how the query should be performed.  The options are:

            **'or', 'union', 'any'** : (default) Throats with *one or more* of
            the given labels are returned.

            **'and', 'intersection', 'all'** : Throats with *all* of the given
            labels are returned.

            **'xor', 'exclusive_or'** : Throats with *only one* of the given
            labels are returned.

            **'nor', 'none', 'not'** : Throats with *none* of the given labels
            are returned.

            **'nand'** : Throats with *not all* of the given labels are
            returned.

            **'xnor'** : Throats with *more than one* of the given labels are
            returned.

        asmask : boolean
            If ``True`` then a boolean array of length Nt is returned with
            ``True`` values indicating the throats that satisfy the query.

        target : OpenPNM Base object
            If given, the returned indices will be indexed relative to the
            ``target`` object.  This can be used to determine how indices on
            one object map onto another object.

        Returns
        -------
        A Numpy array containing throat indices filtered by the logic specified
        in ``mode``.

        See Also
        --------
        pores
        map_throats

        Examples
        --------
        >>> import openpnm as op
        >>> pn = op.network.Cubic(shape=[3, 3, 3])
        >>> Ts = pn.throats()
        >>> Ts[0:5]  # Look at first 5 throat indices
        array([0, 1, 2, 3, 4])

        """
        ind = self._get_indices(element='throat', labels=labels, mode=mode)
        if target is not None:
            ind = target.map_throats(throats=ind, origin=self, filtered=True)
        if asmask:
            if target is not None:
                ind = target.tomask(throats=ind)
            else:
                ind = self.tomask(throats=ind)
        return ind

    @property
    def Ts(self):
        r"""
        A shortcut to get a list of all throats on the object
        """
        return np.arange(0, self.Nt)

    def _map(self, ids, element, filtered):
        ids = np.array(ids, dtype=sp.int64)
        locations = self._get_indices(element=element)
        self_in_ids = sp.isin(ids, self[element+'._id'], assume_unique=True)
        ids_in_self = sp.isin(self[element+'._id'], ids, assume_unique=True)
        mask = np.zeros(shape=ids.shape, dtype=bool)
        mask[self_in_ids] = True
        ind = np.ones_like(mask, dtype=sp.int64) * -1
        ind[self_in_ids] = locations[ids_in_self]
        if filtered:
            return ind[mask]
        else:
            t = namedtuple('index_map', ('indices', 'mask'))
            return t(ind, mask)

    def map_pores(self, pores, origin, filtered=True):
        r"""
        Given a list of pore on a target object, finds indices of those pores
        on the calling object

        Parameters
        ----------
        pores : array_like
            The indices of the pores on the object specifiedin ``origin``

        origin : OpenPNM Base object
            The object corresponding to the indices given in ``pores``

        filtered : boolean (default is ``True``)
            If ``True`` then a ND-array of indices is returned with missing
            indices removed, otherwise a named-tuple containing both the
            ``indices`` and a boolean ``mask`` with ``False`` indicating
            which locations were not found.

        Returns
        -------
        Pore indices on the calling object corresponding to the same pores
        on the ``origin`` object.  Can be an array or a tuple containing an
        array and a mask, depending on the value of ``filtered``.

        See Also
        --------
        pores
        map_throats

        """
        ids = origin['pore._id'][pores]
        return self._map(element='pore', ids=ids, filtered=filtered)

    def map_throats(self, throats, origin, filtered=True):
        r"""
        Given a list of throats on a target object, finds indices of
        those throats on the calling object

        Parameters
        ----------
        throats : array_like
            The indices of the throats on the object specified in ``origin``

        origin : OpenPNM Base object
            The object corresponding to the indices given in ``throats``

        filtered : boolean (default is ``True``)
            If ``True`` then a ND-array of indices is returned with missing
            indices removed, otherwise a named-tuple containing both the
            ``indices`` and a boolean ``mask`` with ``False`` indicating
            which locations were not found.

        Returns
        -------
        Throat indices on the calling object corresponding to the same throats
        on the ``origin`` object.  Can be an array or a tuple containing an
        array and a mask, depending on the value of ``filtered``.

        See Also
        --------
        throats
        map_pores

        """
        ids = origin['throat._id'][throats]
        return self._map(element='throat', ids=ids, filtered=filtered)

    def _tomask(self, indices, element):
        r"""
        This is a generalized version of tomask that accepts a string of
        'pore' or 'throat' for programmatic access.
        """
        element = self._parse_element(element, single=True)
        indices = self._parse_indices(indices)
        N = np.shape(self[element + '.all'])[0]
        ind = np.array(indices, ndmin=1)
        mask = np.zeros((N, ), dtype=bool)
        mask[ind] = True
        return mask

    def tomask(self, pores=None, throats=None):
        r"""
        Convert a list of pore or throat indices into a boolean mask of the
        correct length

        Parameters
        ----------
        pores or throats : array_like
            List of pore or throat indices.  Only one of these can be specified
            at a time, and the returned result will be of the corresponding
            length.

        Returns
        -------
        A boolean mask of length Np or Nt with True in the specified pore or
        throat locations.

        See Also
        --------
        toindices

        Examples
        --------
        >>> import openpnm as op
        >>> pn = op.network.Cubic(shape=[5, 5, 5])
        >>> mask = pn.tomask(pores=[0, 10, 20])
        >>> sum(mask)  # 3 non-zero elements exist in the mask (0, 10 and 20)
        3
        >>> len(mask)  # Mask size is equal to the number of pores in network
        125
        >>> mask = pn.tomask(throats=[0, 10, 20])
        >>> len(mask)  # Mask is now equal to number of throats in network
        300

        """
        if (pores is not None) and (throats is None):
            mask = self._tomask(element='pore', indices=pores)
        elif (throats is not None) and (pores is None):
            mask = self._tomask(element='throat', indices=throats)
        else:
            raise Exception('Cannot specify both pores and throats')
        return mask

    def toindices(self, mask):
        r"""
        Convert a boolean mask to a list of pore or throat indices

        Parameters
        ----------
        mask : array_like booleans
            A boolean array with True at locations where indices are desired.
            The appropriate indices are returned based an the length of mask,
            which must be either Np or Nt long.

        Returns
        -------
        A list of pore or throat indices corresponding the locations where
        the received mask was True.

        See Also
        --------
        tomask

        Notes
        -----
        This behavior could just as easily be accomplished by using the mask
        in ``pn.pores()[mask]`` or ``pn.throats()[mask]``.  This method is
        just a convenience function and is a complement to ``tomask``.

        """
        if np.amax(mask) > 1:
            raise Exception('Received mask does not appear to be boolean')
        mask = np.array(mask, dtype=bool)
        indices = self._parse_indices(mask)
        return indices

    def interleave_data(self, prop):
        r"""
        Retrieves requested property from associated objects, to produce a full
        Np or Nt length array.

        Parameters
        ----------
        prop : string
            The property name to be retrieved

        Returns
        -------
        A full length (Np or Nt) array of requested property values.

        Notes
        -----
        This makes an effort to maintain the data 'type' when possible; however
        when data are missing this can be tricky.  Data can be missing in two
        different ways: A set of pores is not assisgned to a geometry or the
        network contains multiple geometries and data does not exist on all.
        Float and boolean data is fine, but missing ints are converted to float
        when nans are inserted.

        Examples
        --------
        >>> import openpnm as op
        >>> pn = op.network.Cubic(shape=[2, 2, 2])
        >>> Ps = pn['pore.top']
        >>> Ts = pn.find_neighbor_throats(pores=Ps)
        >>> g1 = op.geometry.GenericGeometry(network=pn, pores=Ps, throats=Ts)
        >>> Ts = ~pn.tomask(throats=Ts)
        >>> g2 = op.geometry.GenericGeometry(network=pn, pores=~Ps, throats=Ts)
        >>> g1['pore.value'] = 1
        >>> print(g1['pore.value'])
        [1 1 1 1]
        >>> print(g2['pore.value'])  # 'pore.value' is defined on g1, not g2
        [nan nan nan nan]
        >>> print(pn['pore.value'])
        [nan  1. nan  1. nan  1. nan  1.]
        >>> g2['pore.value'] = 20
        >>> print(pn['pore.value'])
        [20  1 20  1 20  1 20  1]
        >>> pn['pore.label'] = False
        >>> print(g1['pore.label'])  # 'pore.label' is defined on pn, not g1
        [False False False False]
        """
        # Fetch sources list depending on type of self
        proj = self.project
        if self._isa() in ['network', 'geometry']:
            sources = list(proj.geometries().values())
        elif self._isa() in ['phase', 'physics']:
            sources = list(proj.find_physics(phase=self))
        elif self._isa() in ['algorithm', 'base']:
            sources = [self]
        else:
            raise Exception('Unrecognized object type, cannot find dependents')

        # Get generalized element and array length
        element = self._parse_element(prop.split('.')[0], single=True)
        N = self.project.network._count(element)

        # Attempt to fetch the requested array from each object
        arrs = [obj.get(prop, None) for obj in sources]

        # Check for missing sources, and add None to arrs if necessary
        if N > sum([obj._count(element) for obj in sources]):
            arrs.append(None)

        # Obtain list of locations for inserting values
        locs = [self._get_indices(element, item.name) for item in sources]

        if np.all([item is None for item in arrs]):  # prop not found anywhere
            raise KeyError(prop)

        # --------------------------------------------------------------------
        # Let's start by handling the easy cases first
        if not any([a is None for a in arrs]):
            # All objs present and array found on all objs
            shape = list(arrs[0].shape)
            shape[0] = N
            types = [a.dtype for a in arrs]
            if len(set(types)) == 1:
                # All types are the same
                temp_arr = np.ones(shape, dtype=types[0])
                for vals, inds in zip(arrs, locs):
                    temp_arr[inds] = vals
                return temp_arr  # Return early because it's just easier
            elif all([a.dtype in [float, int, bool] for a in arrs]):
                # All types are numeric, make float
                temp_arr = np.ones(shape, dtype=float)
                for vals, inds in zip(arrs, locs):
                    temp_arr[inds] = vals
                return temp_arr  # Return early because it's just easier

        # ---------------------------------------------------------------------
        # Now handle the complicated cases
        # Check the general type of each array
        atype = []
        for a in arrs:
            if a is not None:
                t = a.dtype.name
                if t.startswith('int') or t.startswith('float'):
                    atype.append('numeric')
                elif t.startswith('bool'):
                    atype.append('boolean')
                else:
                    atype.append('other')
        if not all([item == atype[0] for item in atype]):
            raise Exception('The array types are not compatible')
        else:
            dummy_val = {'numeric': sp.nan, 'boolean': False, 'other': None}

        # Create an empty array of the right type and shape
        for item in arrs:
            if item is not None:
                if len(item.shape) == 1:
                    temp_arr = np.zeros((N, ), dtype=item.dtype)
                else:
                    temp_arr = np.zeros((N, item.shape[1]), dtype=item.dtype)
                temp_arr.fill(dummy_val[atype[0]])

        sizes = [np.size(a) for a in arrs]
        # Convert int arrays to float IF NaNs are expected
        if temp_arr.dtype.name.startswith('int') and \
           (np.any([i is None for i in arrs]) or np.sum(sizes) != N):
            temp_arr = temp_arr.astype(float)
            temp_arr.fill(sp.nan)

        # Fill new array with values in the corresponding locations
        for vals, inds in zip(arrs, locs):
            if vals is not None:
                temp_arr[inds] = vals
            else:
                temp_arr[inds] = dummy_val[atype[0]]

        # Check if any arrays have units, if so then apply them to result
        # Importing unyt significantly adds to our import time, we also
        # currently don't use this package extensively, so we're not going
        # to support it for now.

        # if any([hasattr(a, 'units') for a in arrs]):
        #     [a.convert_to_mks() for a in arrs if hasattr(a, 'units')]
        #     units = [a.units.__str__() for a in arrs if hasattr(a, 'units')]
        #     if len(units) > 0:
        #         if len(set(units)) == 1:
        #             temp_arr *= np.array([1]) * getattr(unyt, units[0])
        #         else:
        #             raise Exception('Units on the interleaved array are not equal')

        return temp_arr

    def interpolate_data(self, propname):
        r"""
        Determines a pore (or throat) property as the average of it's
        neighboring throats (or pores)

        Parameters
        ----------
        propname: string
            The dictionary key to the values to be interpolated.

        Returns
        -------
        An array containing interpolated pore (or throat) data

        Notes
        -----
        This uses an unweighted average, without attempting to account for
        distances or sizes of pores and throats.

        Examples
        --------
        >>> import openpnm as op
        >>> pn = op.network.Cubic(shape=[3, 1, 1])
        >>> pn['pore.value'] = [1, 2, 3]
        >>> pn.interpolate_data('pore.value')
        array([1.5, 2.5])

        """
        boss = self.project.find_full_domain(self)
        net = self.project.network
        if boss is self:
            Ts = boss.throats()
            Ps = boss.pores()
            label = 'all'
        else:
            Ts = boss.throats(self.name)
            Ps = boss.pores(self.name)
            label = self.name
        if propname.startswith('throat'):
            # Upcast data to full network size
            temp = np.ones((boss.Nt,))*sp.nan
            temp[Ts] = self[propname]
            data = temp
            temp = np.ones((boss.Np,))*sp.nan
            for pore in Ps:
                neighborTs = net.find_neighbor_throats(pore)
                neighborTs = net.filter_by_label(throats=neighborTs,
                                                 labels=label)
                temp[pore] = np.mean(data[neighborTs])
            values = temp[Ps]
        elif propname.startswith('pore'):
            # Upcast data to full network size
            data = np.ones((net.Np, ))*sp.nan
            data[Ps] = self[propname]
            Ps12 = net['throat.conns'][Ts]
            values = np.mean(data[Ps12], axis=1)
        if hasattr(self[propname], 'units'):
            values *= self[propname].units
        return values

    def filter_by_label(self, pores=[], throats=[], labels=None, mode='or'):
        r"""
        Returns which of the supplied pores (or throats) has the specified
        label

        Parameters
        ----------
        pores, or throats : array_like
            List of pores or throats to be filtered

        labels : list of strings
            The labels to apply as a filter

        mode : string

            Controls how the filter is applied.  Options include:

            **'or', 'union', 'any'**: (default) Returns a list of the given
            locations where *any* of the given labels exist.

            **'and', 'intersection', 'all'**: Only locations where *all* the
            given labels are found.

            **'xor', 'exclusive_or'**: Only locations where exactly *one* of
            the given labels are found.

            **'nor', 'none', 'not'**: Only locations where *none* of the given
            labels are found.

            **'nand'** : Only locations with *some but not all* of the given
            labels are returned.

            **'xnor'** : Only locations with *more than one* of the given
            labels are returned.

        Returns
        -------
        A list of pores (or throats) that have been filtered according the
        given criteria.  The returned list is a subset of the received list of
        pores (or throats).

        See Also
        --------
        pores
        throats

        Examples
        --------
        >>> import openpnm as op
        >>> pn = op.network.Cubic(shape=[5, 5, 5])
        >>> pn.filter_by_label(pores=[0, 1, 5, 6], labels='left')
        array([0, 1])
        >>> Ps = pn.pores(['top', 'bottom', 'front'], mode='or')
        >>> pn.filter_by_label(pores=Ps, labels=['top', 'front'],
        ...                    mode='and')
        array([ 4,  9, 14, 19, 24])
        """
        # Convert inputs to locations and element
        if (np.size(throats) > 0) and (np.size(pores) > 0):
            raise Exception('Can only filter either pores OR labels')
        if np.size(pores) > 0:
            element = 'pore'
            locations = self._parse_indices(pores)
        elif np.size(throats) > 0:
            element = 'throat'
            locations = self._parse_indices(throats)
        else:
            return(np.array([], dtype=int))
        labels = self._parse_labels(labels=labels, element=element)
        labels = [element+'.'+item.split('.')[-1] for item in labels]
        all_locs = self._get_indices(element=element, labels=labels, mode=mode)
        mask = self._tomask(indices=all_locs, element=element)
        ind = mask[locations]
        return locations[ind]

    def num_pores(self, labels='all', mode='or'):
        r"""
        Returns the number of pores of the specified labels

        Parameters
        ----------
        labels : list of strings, optional
            The pore labels that should be included in the count.
            If not supplied, all pores are counted.

        labels : list of strings
            Label of pores to be returned

        mode : string, optional
            Specifies how the count should be performed.  The options are:

            **'or', 'union', 'any'** : (default) Pores with *one or more* of
            the given labels are counted.

            **'and', 'intersection', 'all'** : Pores with *all* of the given
            labels are counted.

            **'xor', 'exclusive_or'** : Pores with *only one* of the given
            labels are counted.

            **'nor', 'none', 'not'** : Pores with *none* of the given labels
            are counted.

            **'nand'** : Pores with *some but not all* of the given labels are
            counted.

            **'xnor'** : Pores with *more than one* of the given labels are
            counted.

        Returns
        -------
        Np : int
            Number of pores with the specified labels

        See Also
        --------
        num_throats
        count

        Notes
        -----
        Technically, *'nand'* and *'xnor'* should also count pores with *none*
        of the labels, however, to make the count more useful these are not
        included.

        Examples
        --------
        >>> import openpnm as op
        >>> pn = op.network.Cubic(shape=[5, 5, 5])
        >>> pn.num_pores()
        125
        >>> pn.num_pores(labels=['top'])
        25
        >>> pn.num_pores(labels=['top', 'front'], mode='or')
        45
        >>> pn.num_pores(labels=['top', 'front'], mode='xnor')
        5

        """
        # Count number of pores of specified type
        Ps = self._get_indices(labels=labels, mode=mode, element='pore')
        Np = np.shape(Ps)[0]
        return Np

    @property
    def Np(self):
        r"""
        A shortcut to query the total number of pores on the object'
        """
        return np.shape(self.get('pore.all'))[0]

    def num_throats(self, labels='all', mode='union'):
        r"""
        Return the number of throats of the specified labels

        Parameters
        ----------
        labels : list of strings, optional
            The throat labels that should be included in the count.
            If not supplied, all throats are counted.

        mode : string, optional
            Specifies how the count should be performed.  The options are:

            **'or', 'union', 'any'** : (default) Throats with *one or more* of
            the given labels are counted.

            **'and', 'intersection', 'all'** : Throats with *all* of the given
            labels are counted.

            **'xor', 'exclusive_or'** : Throats with *only one* of the given
            labels are counted.

            **'nor', 'none', 'not'** : Throats with *none* of the given labels
            are counted.

            **'nand'** : Throats with *some but not all* of the given labels
            are counted.

            **'xnor'** : Throats with *more than one* of the given labels are
            counted.

        Returns
        -------
        Nt : int
            Number of throats with the specified labels

        See Also
        --------
        num_pores
        count

        Notes
        -----
        Technically, *'nand'* and *'xnor'* should also count throats with
        *none* of the labels, however, to make the count more useful these are
        not included.

        """
        # Count number of pores of specified type
        Ts = self._get_indices(labels=labels, mode=mode, element='throat')
        Nt = np.shape(Ts)[0]
        return Nt

    @property
    def Nt(self):
        r"""
        A shortcut to query the total number of throats on the object'
        """
        return np.shape(self.get('throat.all'))[0]

    def _count(self, element=None):
        r"""
        Returns a dictionary containing the number of pores and throats in
        the network, stored under the keys 'pore' or 'throat'

        Parameters
        ----------
        element : string, optional
            Can be either 'pore' , 'pores', 'throat' or 'throats', which
            specifies which count to return.

        Returns
        -------
        A dictionary containing the number of pores and throats under the
        'pore' and 'throat' key respectively.

        See Also
        --------
        num_pores
        num_throats

        Notes
        -----
        The ability to send plurals is useful for some types of 'programmatic'
        access.  For instance, the standard argument for locations is pores
        or throats.  If these are bundled up in a **kwargs dict then you can
        just use the dict key in count() without removing the 's'.

        Examples
        --------
        >>> import openpnm as op
        >>> pn = op.network.Cubic(shape=[5, 5, 5])
        >>> pn._count('pore')
        125
        >>> pn._count('throat')
        300
        """
        element = self._parse_element(element=element, single=True)
        temp = np.size(super(Base, self).__getitem__(element+'.all'))
        return temp

    def show_hist(self,
                  props=['pore.diameter', 'throat.diameter', 'throat.length'],
                  bins=20, fontsize=14, **kwargs):
        r"""
        Show a quick plot of key property distributions.

        Parameters
        ----------
        props : string or list of strings
            The pore and/or throat properties to be plotted as histograms.  By
            default this function will show 'pore.diameter', 'throat.diameter',
            and 'throat.length'.

        bins : int or array_like
            The number of bins to use when generating the histogram.  If an
            array is given they are used as the bin spacing instead.

        fontsize : int
            Sets the font size temporarily.  The default size of matplotlib is
            10, which is too small for many screens.  This function has a
            default of 22, which does not overwrite the matplotlib setting.
            Note that you can override matplotlib setting globally with
            ``matplotlib.rcParams['font.size'] = 22``.

        Notes
        -----
        Other keyword arguments are passed to the ``matplotlib.pyplot.hist``
        function.
        """
        import matplotlib.pyplot as plt
        temp = plt.rcParams['font.size']
        plt.rcParams['font.size'] = fontsize
        if type(props) is str:
            props = [props]
        N = len(props)
        color = plt.cm.tab10(range(10))
        if N == 1:
            r = 1
            c = 1
        elif N < 4:
            r = 1
            c = N
        else:
            r = int(np.ceil(N**0.5))
            c = int(np.floor(N**0.5))
        for i in range(len(props)):
            plt.subplot(r, c, i+1)
            try:
                # Update kwargs with some default values
                if 'edgecolor' not in kwargs.keys():
                    kwargs.update({'edgecolor': 'k'})
                if 'facecolor' not in kwargs:
                    kwargs.update({'facecolor': color[np.mod(i, 10)]})
                plt.hist(self[props[i]], bins=bins, **kwargs)
            except KeyError:
                pass
            plt.xlabel(props[i])
        plt.rcParams['font.size'] = temp

    def check_data_health(self):
        r"""
        Check the health of pore and throat data arrays.

        Returns
        -------
        Returns a HealthDict object which a basic dictionary with an added
        ``health`` attribute that is True is all entries in the dict are
        deemed healthy (empty lists), or False otherwise.

        Examples
        --------
        >>> import openpnm
        >>> pn = openpnm.network.Cubic(shape=[5, 5, 5])
        >>> h = pn.check_data_health()
        >>> h.health
        True
        """
        health = self.project.check_data_health(obj=self)
        return health

    def _parse_indices(self, indices):
        r"""
        This private method accepts a list of pores or throats and returns a
        properly structured Numpy array of indices.

        Parameters
        ----------
        indices : multiple options
            This argument can accept numerous different data types including
            boolean masks, integers and arrays.

        Returns
        -------
        A Numpy array of indices.

        Notes
        -----
        This method should only be called by the method that is actually using
        the locations, to avoid calling it multiple times.
        """
        if indices is None:
            indices = np.array([], ndmin=1, dtype=int)
        locs = np.array(indices, ndmin=1)
        # If boolean array, convert to indices
        if locs.dtype == bool:
            if np.size(locs) == self.Np:
                locs = self.Ps[locs]
            elif np.size(locs) == self.Nt:
                locs = self.Ts[locs]
            else:
                raise Exception('Mask of locations must be either '
                                + 'Np nor Nt long')
        locs = locs.astype(dtype=int)
        return locs

    def _parse_element(self, element, single=False):
        r"""
        This private method is used to parse the keyword \'element\' in many
        of the above methods.

        Parameters
        ----------
        element : string or list of strings
            The element argument to check.  If is None is recieved, then a list
            containing both \'pore\' and \'throat\' is returned.

        single : boolean (default is False)
            When set to True only a single element is allowed and it will also
            return a string containing the element.

        Returns
        -------
        When ``single`` is ``False`` (default) a list containing the element(s)
        is returned.  When ``single`` is ``True`` a bare string containing the
        element is returned.
        """
        if element is None:
            element = ['pore', 'throat']
        # Convert element to a list for subsequent processing
        if type(element) is str:
            element = [element]
        # Convert 'pore.prop' and 'throat.prop' into just 'pore' and 'throat'
        element = [item.split('.')[0] for item in element]
        # Make sure all are lowercase
        element = [item.lower() for item in element]
        # Deal with an plurals
        element = [item.rsplit('s', maxsplit=1)[0] for item in element]
        for item in element:
            if item not in ['pore', 'throat']:
                raise Exception('All keys must start with either pore or throat')
        # Remove duplicates if any
        [element.remove(L) for L in element if element.count(L) > 1]
        if single:
            if len(element) > 1:
                raise Exception('Both elements recieved when single element '
                                + 'allowed')
            else:
                element = element[0]
        return element

    def _parse_labels(self, labels, element):
        r"""
        This private method is used for converting \'labels\' to a proper
        format, including dealing with wildcards (\*).

        Parameters
        ----------
        labels : string or list of strings
            The label or list of labels to be parsed. Note that the \* can be
            used as a wildcard.

        Returns
        -------
        A list of label strings, with all wildcard matches included if
        applicable.
        """
        if labels is None:
            raise Exception('Labels cannot be None')
        if type(labels) is str:
            labels = [labels]
        # Parse the labels list
        parsed_labels = []
        for label in labels:
            # Remove element from label, if present
            if element in label:
                label = label.split('.')[-1]
            # Deal with wildcards
            if '*' in label:
                Ls = [L.split('.')[-1] for L in self.labels(element=element)]
                if label.startswith('*'):
                    temp = [L for L in Ls if L.endswith(label.strip('*'))]
                if label.endswith('*'):
                    temp = [L for L in Ls if L.startswith(label.strip('*'))]
                temp = [element+'.'+L for L in temp]
            elif element+'.'+label in self.keys():
                temp = [element+'.'+label]
            else:
                temp = [element+'.'+label]
            parsed_labels.extend(temp)
            # Remove duplicates if any
            [parsed_labels.remove(L) for L in parsed_labels
             if parsed_labels.count(L) > 1]
        return parsed_labels

    def _parse_mode(self, mode, allowed=None, single=False):
        r"""
        This private method is for checking the \'mode\' used in the calling
        method.

        Parameters
        ----------
        mode : string or list of strings
            The mode(s) to be parsed

        allowed : list of strings
            A list containing the allowed modes.  This list is defined by the
            calling method.  If any of the received modes are not in the
            allowed list an exception is raised.

        single : boolean (default is False)
            Indicates if only a single mode is allowed.  If this argument is
            True than a string is returned rather than a list of strings, which
            makes it easier to work with in the caller method.

        Returns
        -------
        A list containing the received modes as strings, checked to ensure they
        are all within the allowed set (if provoided).  Also, if the ``single``
        argument was True, then a string is returned.
        """
        if type(mode) is str:
            mode = [mode]
        for item in mode:
            if (allowed is not None) and (item not in allowed):
                raise Exception('\'mode\' must be one of the following: '
                                + allowed.__str__())
        # Remove duplicates, if any
        [mode.remove(L) for L in mode if mode.count(L) > 1]
        if single:
            if len(mode) > 1:
                raise Exception('Multiple modes received when only one mode '
                                + 'is allowed by this method')
            else:
                mode = mode[0]
        return mode

    def _parse_prop(self, propname, element):
        r"""
        """
        element = self._parse_element(element, single=True)
        return element + '.' + propname.split('.')[-1]

    def __str__(self):
        horizontal_rule = '―' * 78
        lines = [horizontal_rule]
        lines.append(self.__module__.replace('__', '') + ' : ' + self.name)
        lines.append(horizontal_rule)
        lines.append("{0:<5s} {1:<45s} {2:<10s}".format('#',
                                                        'Properties',
                                                        'Valid Values'))
        fmt = "{0:<5d} {1:<45s} {2:>5d} / {3:<5d}"
        lines.append(horizontal_rule)
        props = self.props()
        props.sort()
        for i, item in enumerate(props):
            prop = item
            required = self._count(item.split('.')[0])
            if len(prop) > 35:  # Trim overly long prop names
                prop = prop[0:32] + '...'
            if self[item].dtype == object:  # Print objects differently
                invalid = [i for i in self[item] if i is None]
                defined = np.size(self[item]) - len(invalid)
                lines.append(fmt.format(i + 1, prop, defined, required))
            elif '._' not in prop:
                a = np.isnan(self[item])
                defined = np.shape(self[item])[0] \
                    - a.sum(axis=0, keepdims=(a.ndim-1) == 0)[0]
                lines.append(fmt.format(i + 1, prop, defined, required))
        lines.append(horizontal_rule)
        lines.append("{0:<5s} {1:<45s} {2:<10s}".format('#',
                                                        'Labels',
                                                        'Assigned Locations'))
        lines.append(horizontal_rule)
        labels = self.labels()
        labels.sort()
        fmt = "{0:<5d} {1:<45s} {2:<10d}"
        for i, item in enumerate(labels):
            prop = item
            if len(prop) > 35:
                prop = prop[0:32] + '...'
            if '._' not in prop:
                lines.append(fmt.format(i + 1, prop, np.sum(self[item])))
        lines.append(horizontal_rule)
        return '\n'.join(lines)

    def _mro(self):
        mro = [c.__name__ for c in self.__class__.__mro__]
        return mro

    def _isa(self, obj_type=None):
        if obj_type is None:
            prefix = 'base'
            if 'GenericNetwork' in self._mro():
                prefix = 'network'
            elif 'GenericGeometry' in self._mro():
                prefix = 'geometry'
            elif 'GenericPhase' in self._mro():
                prefix = 'phase'
            elif 'GenericPhysics' in self._mro():
                prefix = 'physics'
            elif 'GenericAlgorithm' in self._mro():
                prefix = 'algorithm'
            return prefix
        else:
            mro = [s.lower() for s in self._mro()]
            temp = [s.replace('generic', '') for s in mro
                    if s.startswith('generic')]
            mro.extend(temp)
            flag = False
            if obj_type.lower() in mro:
                flag = True
            return flag<|MERGE_RESOLUTION|>--- conflicted
+++ resolved
@@ -151,12 +151,9 @@
         self._uuid = uuid.uuid4()
         if project is None:
             project = ws.new_project()
-<<<<<<< HEAD
+        if name is None:
         project._add_object(self)
-=======
-        if name is None:
             name = project._generate_name(self)
->>>>>>> 90e8a0dc
         project.extend(self)
         self.name = name
         self.update({'pore.all': np.ones(shape=(Np, ), dtype=bool)})
