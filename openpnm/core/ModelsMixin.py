--- conflicted
+++ resolved
@@ -339,13 +339,8 @@
             try:
                 self[prop] = model(target=self, **kwargs)
             except KeyError as e:
-<<<<<<< HEAD
                 logger.warning(prop + ' was not run since the following ' +
                                'property is missing: ' + e.__str__())
-=======
-                logger.error(prop + ' was not run since the following '
-                             + 'property is missing: ' + e.__str__())
->>>>>>> 1ac26377
                 self.models[prop]['regen_mode'] = 'deferred'
 
     def remove_model(self, propname=None, mode=['model', 'data']):
