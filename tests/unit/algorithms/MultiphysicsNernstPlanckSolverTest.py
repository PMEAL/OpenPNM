--- conflicted
+++ resolved
@@ -89,13 +89,8 @@
 
         self.p = op.algorithms.IonicConduction(network=self.net, phase=self.sw,
                                                settings=setts1)
-<<<<<<< HEAD
-        self.p.set_value_BC(pores=self.net.pores('back'), values=0.02)
-        self.p.set_value_BC(pores=self.net.pores('front'), values=0.01)
-=======
         self.p.set_value_BC(pores=self.net.pores('front'), values=0.02)
         self.p.set_value_BC(pores=self.net.pores('back'), values=0.01)
->>>>>>> f3ce2681
         self.p.settings['charge_conservation'] = 'laplace'
 
         self.eA = op.algorithms.NernstPlanck(network=self.net, phase=self.sw,
@@ -136,7 +131,6 @@
     def teardown_class(self):
         ws = op.Workspace()
         ws.clear()
-<<<<<<< HEAD
 
     def test_charge_conservation_electroneutrality(self):
         model = op.models.physics.generic_source_term.charge_conservation
@@ -168,65 +162,6 @@
         y = np.linalg.norm(self.phys['pore.charge_conservation.rate'])
         assert_allclose(actual=y, desired=2.79553e-7, rtol=1e-4)
 
-=======
-    
-    def test_charge_conservation_electroneutrality(self):
-        model = op.models.physics.generic_source_term.charge_conservation
-        self.phys.add_model(propname='pore.charge_conservation',
-                       model=model,
-                       phase=self.sw,
-                       p_alg=self.p,
-                       e_alg=[self.eA, self.eB],
-                       assumption='electroneutrality')
-        x=[-2.24609335e-11, -4.86675995e-12, -2.00155305e-12,  5.17199639e-12,
-          9.83787767e-12,  9.51427697e-14,  9.68585899e-14,  2.90865203e-14,
-         -5.08595201e-14, -1.75206280e-11,  2.72090557e-11, -1.64924728e-13,
-         -8.86829423e-15, -1.08748665e-13, -5.41010482e-14, -4.43723556e-12,
-          8.16466658e-12, -4.01358941e-14, -1.27058643e-14, -5.93906159e-14,
-          6.65433344e-14, -4.29943549e-11,  2.86333670e-11, -1.29223441e-13,
-          2.90086871e-13, -3.21177535e-14, -1.23355336e-13, -8.68490251e-12,
-         -3.95913957e-12,  3.01316467e-12,  1.28504967e-11,  1.22515955e-11]
-        x = np.around(x, decimals=5)
-        y = np.around(self.phys['pore.charge_conservation.rate'], decimals=5)
-        assert_allclose(actual=y, desired=x)
-        
-    def test_charge_conservation_poisson(self):
-        model = op.models.physics.generic_source_term.charge_conservation
-        self.phys.add_model(propname='pore.charge_conservation',
-                       model=model,
-                       phase=self.sw,
-                       p_alg=self.p,
-                       e_alg=[self.eA, self.eB],
-                       assumption='poisson')
-        x=[-1.26217745e-29, -1.26217745e-29, -1.26217745e-29, -1.26217745e-29,
-         -8.92959041e-15, -9.69825374e-15,  4.69293590e-16,  7.58658706e-15,
-          1.49936602e-14,  9.20367258e-15, -4.47588842e-14, -9.10700568e-15,
-         -1.28359063e-15,  9.93231999e-15,  1.31260953e-15,  3.03490459e-15,
-         -2.28120674e-15, -1.46871791e-14, -1.02469014e-15,  1.48038702e-14,
-          4.62126084e-14,  5.36985074e-14, -1.83813160e-14, -1.65456504e-14,
-         -2.25583527e-16,  6.19002886e-15,  2.10179612e-15,  6.63622097e-14,
-         -1.26217745e-29, -1.26217745e-29, -1.26217745e-29, -5.04870979e-29]
-        x = np.around(x, decimals=5)
-        y = np.around(self.phys['pore.charge_conservation.rate'], decimals=5)
-        assert_allclose(actual=y, desired=x)
-        self.phys.add_model(propname='pore.charge_conservation',
-                       model=model,
-                       phase=self.sw,
-                       p_alg=self.p,
-                       e_alg=[self.eA, self.eB],
-                       assumption='poisson_2D')
-        x=[-2.64697796e-23, -5.29395592e-23, -2.64697796e-23, -2.64697796e-23,
-         -3.25242702e-08, -2.78180753e-08,  1.68087663e-09,  1.76190098e-08,
-          3.29854138e-08,  3.52432404e-08, -1.12674189e-07, -2.94123872e-08,
-         -3.97788700e-09,  2.24781499e-08,  8.35993025e-09,  1.86905484e-08,
-         -1.62858653e-08, -3.57462500e-08, -2.60922022e-09,  3.49694375e-08,
-          1.00562876e-07,  1.34340467e-07, -6.40107592e-08, -4.20463571e-08,
-         -1.30577653e-09,  1.78572086e-08,  1.16045831e-08,  1.48056244e-07,
-         -5.29395592e-23,  0.00000000e+00, -2.64697796e-23, -1.05879118e-22,]
-        x = np.around(x, decimals=5)
-        y = np.around(self.phys['pore.charge_conservation.rate'], decimals=5)
-        assert_allclose(actual=y, desired=x)
->>>>>>> f3ce2681
 
 if __name__ == '__main__':
     t = MultiphysicsNernstPlanckSolverTest()
