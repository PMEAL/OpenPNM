import pytest
import importlib
import numpy as np
import numpy.testing as nt
import openpnm as op
from openpnm.utils.misc import catch_module_not_found


class SolversTest:

    def setup_class(self):
        self.net = op.network.Cubic(shape=[10, 10, 10])
<<<<<<< HEAD
        self.geom = op.geometry.StickAndBall(
            network=self.net, pores=self.net.Ps, throats=self.net.Ts)
=======
        self.geom = op.geometry.SpheresAndCylinders(network=self.net,
                                              pores=self.net.Ps,
                                              throats=self.net.Ts)
>>>>>>> f176ea2c
        self.phase = op.phases.GenericPhase(network=self.net)
        self.phys = op.physics.GenericPhysics(
            network=self.net, phase=self.phase, geometry=self.geom)
        self.phys['throat.conductance'] = np.linspace(1, 5, num=self.net.Nt)
        self.alg = op.algorithms.GenericTransport(network=self.net, phase=self.phase)
        self.alg.settings.update(quantity='pore.x', conductance='throat.conductance')
        self.alg.set_value_BC(pores=self.net.pores('front'), values=1.0)
        self.alg.set_value_BC(pores=self.net.pores('bottom'), values=0.0)

    # def test_solver_not_available(self):
    #     self.alg.settings['solver_family'] = 'not_supported_solver'
    #     with pytest.raises(Exception):
    #         self.alg.run()

    # def test_scipy_direct(self):
    #     solvers = ['spsolve']
    #     self.alg.settings['solver_family'] = 'scipy'
    #     for solver in solvers:
    #         self.alg.settings['solver_type'] = solver
    #         self.alg.run()
    #         xmean = self.alg['pore.x'].mean()
    #         nt.assert_allclose(actual=xmean, desired=0.5875950426)

    # def test_scipy_iterative(self):
    #     solvers = ['bicg', 'bicgstab', 'cg', 'cgs', 'qmr', 'gcrotmk',
    #                'gmres', 'lgmres']
    #     self.alg.settings['solver_family'] = 'scipy'
    #     self.alg.settings['solver_rtol'] = 1e-08
    #     for solver in solvers:
    #         self.alg.settings['solver_type'] = solver
    #         self.alg.run()
    #         xmean = self.alg['pore.x'].mean()
    #         nt.assert_allclose(actual=xmean, desired=0.587595, rtol=1e-5)

    # def test_scipy_iterative_diverge(self):
    #     solvers = ['bicg', 'bicgstab', 'cg', 'cgs', 'qmr', 'gcrotmk',
    #                'gmres', 'lgmres']
    #     self.alg.settings.update(solver_family='scipy',
    #                              solver_max_iter=1)
    #     for solver in solvers:
    #         self.alg.settings['solver_type'] = solver
    #         with nt.assert_raises(Exception):
    #             self.alg.run()
    #     self.alg.settings.update(solver_max_iter=5000)

    # def test_pyamg_exception_if_not_found(self):
    #     self.alg.settings['solver_family'] = 'pyamg'
    #     if not importlib.util.find_spec("pyamg"):
    #         with pytest.raises(Exception):
    #             self.alg.run()

    # TODO: Uncomment this test once pyamg/pyamg#273 is fixed
    # @catch_module_not_found
    # def test_pyamg(self):
    #     self.alg.settings['solver_family'] = 'pyamg'
    #     self.alg.run()
    #     xmean = self.alg['pore.x'].mean()
    #     nt.assert_allclose(actual=xmean, desired=0.587595, rtol=1e-5)

<<<<<<< HEAD
    # def test_pypardiso_exception_if_not_found(self):
    #     self.alg.settings['solver_family'] = 'pypardiso'
    #     if not importlib.util.find_spec("pypardiso"):
    #         with pytest.raises(Exception):
    #             self.alg.run()

    # @catch_module_not_found
    # def test_pypardiso(self):
    #     self.alg.settings['solver_family'] = 'pypardiso'
    #     self.alg.run()
    #     xmean = self.alg['pore.x'].mean()
    #     nt.assert_allclose(actual=xmean, desired=0.587595, rtol=1e-5)

    # def test_petsc_exception_if_not_found(self):
    #     self.alg.settings['solver_family'] = 'petsc'
    #     self.alg.settings['solver_type'] = 'cg'
    #     if not importlib.util.find_spec("petsc4py"):
    #         with pytest.raises(Exception):
    #             self.alg.run()

    # @catch_module_not_found
    # def test_petsc_mumps(self):
    #     self.alg.settings['solver_family'] = 'petsc'
    #     self.alg.settings['solver_type'] = 'mumps'
    #     self.alg.run()
    #     xmean = self.alg['pore.x'].mean()
    #     nt.assert_allclose(actual=xmean, desired=0.587595, rtol=1e-5)

    # @catch_module_not_found
    # def test_petsc_iterative(self):
    #     self.alg.settings['solver_family'] = 'petsc'
    #     iterative_solvers = [
    #         'cg', 'groppcg', 'pipecg', 'pipecgrr',
    #         'nash', 'stcg', 'gltr', 'fcg', 'pipefcg', 'gmres', 'pipefgmres', 'fgmres',
    #         'lgmres', 'dgmres', 'pgmres', 'tcqmr', 'bcgs', 'ibcgs', 'fbcgs', 'fbcgsr',
    #         'bcgsl', 'pipebcgs', 'cgs', 'tfqmr', 'cr', 'pipecr',
    #         'bicg', 'minres', 'symmlq', 'lcd', 'gcr', 'pipegcr',
    #     ]
    #     for solver in iterative_solvers:
    #         self.alg.settings['solver_type'] = solver
    #         self.alg.run()
    #         xmean = self.alg['pore.x'].mean()
    #         nt.assert_allclose(actual=xmean, desired=0.587595, rtol=1e-5)

    # def test_cg_exception_nonsymmetric_A(self):
    #     air = op.phases.Air(network=self.net)
    #     phys = op.physics.Standard(network=self.net, phase=air, geometry=self.geom)
    #     ad = op.algorithms.AdvectionDiffusion(network=self.net, phase=air)
    #     ad.set_value_BC(pores=self.net.pores("left"), values=1.0)
    #     ad.set_value_BC(pores=self.net.pores("right"), values=0.1)
    #     sf = op.algorithms.StokesFlow(network=self.net, phase=air)
    #     sf.set_value_BC(pores=self.net.pores("left"), values=1.0)
    #     sf.set_value_BC(pores=self.net.pores("right"), values=0.0)
    #     sf.run()
    #     air.update(sf.results())
    #     phys.regenerate_models()
    #     ad.settings.update(
    #         {
    #             "cache_A": False,
    #             "cache_b": False,
    #             "solver_type": "cg",
    #             "solver_family": "scipy"
    #         }
    #     )
    #     with pytest.raises(Exception):
    #         ad.run()
=======
    def test_pypardiso_exception_if_not_found(self):
        self.alg.settings['solver_family'] = 'pypardiso'
        if not importlib.util.find_spec("pypardiso"):
            with pytest.raises(Exception):
                self.alg.run()

    @catch_module_not_found
    def test_pypardiso(self):
        self.alg.settings['solver_family'] = 'pypardiso'
        self.alg.run()
        xmean = self.alg['pore.x'].mean()
        nt.assert_allclose(actual=xmean, desired=0.587595, rtol=1e-5)

    def test_petsc_exception_if_not_found(self):
        self.alg.settings['solver_family'] = 'petsc'
        self.alg.settings['solver_type'] = 'cg'
        if not importlib.util.find_spec("petsc4py"):
            with pytest.raises(Exception):
                self.alg.run()

    @catch_module_not_found
    def test_petsc_mumps(self):
        self.alg.settings['solver_family'] = 'petsc'
        self.alg.settings['solver_type'] = 'mumps'
        self.alg.run()
        xmean = self.alg['pore.x'].mean()
        nt.assert_allclose(actual=xmean, desired=0.587595, rtol=1e-5)

    @catch_module_not_found
    def test_petsc_iterative(self):
        self.alg.settings['solver_family'] = 'petsc'
        iterative_solvers = [
            'cg', 'groppcg', 'pipecg', 'pipecgrr',
            'nash', 'stcg', 'gltr', 'fcg', 'pipefcg', 'gmres', 'pipefgmres', 'fgmres',
            'lgmres', 'dgmres', 'pgmres', 'tcqmr', 'bcgs', 'ibcgs', 'fbcgs', 'fbcgsr',
            'bcgsl', 'pipebcgs', 'cgs', 'tfqmr', 'cr', 'pipecr',
            'bicg', 'minres', 'symmlq', 'lcd', 'gcr', 'pipegcr',
        ]
        for solver in iterative_solvers:
            self.alg.settings['solver_type'] = solver
            self.alg.run()
            xmean = self.alg['pore.x'].mean()
            nt.assert_allclose(actual=xmean, desired=0.587595, rtol=1e-5)
>>>>>>> f176ea2c


if __name__ == '__main__':
    t = SolversTest()
    t.setup_class()
    self = t
    for item in t.__dir__():
        if item.startswith('test'):
            print('Running test: {item}')
            t.__getattribute__(item)()<|MERGE_RESOLUTION|>--- conflicted
+++ resolved
@@ -10,14 +10,9 @@
 
     def setup_class(self):
         self.net = op.network.Cubic(shape=[10, 10, 10])
-<<<<<<< HEAD
-        self.geom = op.geometry.StickAndBall(
-            network=self.net, pores=self.net.Ps, throats=self.net.Ts)
-=======
         self.geom = op.geometry.SpheresAndCylinders(network=self.net,
                                               pores=self.net.Ps,
                                               throats=self.net.Ts)
->>>>>>> f176ea2c
         self.phase = op.phases.GenericPhase(network=self.net)
         self.phys = op.physics.GenericPhysics(
             network=self.net, phase=self.phase, geometry=self.geom)
@@ -77,7 +72,6 @@
     #     xmean = self.alg['pore.x'].mean()
     #     nt.assert_allclose(actual=xmean, desired=0.587595, rtol=1e-5)
 
-<<<<<<< HEAD
     # def test_pypardiso_exception_if_not_found(self):
     #     self.alg.settings['solver_family'] = 'pypardiso'
     #     if not importlib.util.find_spec("pypardiso"):
@@ -122,74 +116,6 @@
     #         xmean = self.alg['pore.x'].mean()
     #         nt.assert_allclose(actual=xmean, desired=0.587595, rtol=1e-5)
 
-    # def test_cg_exception_nonsymmetric_A(self):
-    #     air = op.phases.Air(network=self.net)
-    #     phys = op.physics.Standard(network=self.net, phase=air, geometry=self.geom)
-    #     ad = op.algorithms.AdvectionDiffusion(network=self.net, phase=air)
-    #     ad.set_value_BC(pores=self.net.pores("left"), values=1.0)
-    #     ad.set_value_BC(pores=self.net.pores("right"), values=0.1)
-    #     sf = op.algorithms.StokesFlow(network=self.net, phase=air)
-    #     sf.set_value_BC(pores=self.net.pores("left"), values=1.0)
-    #     sf.set_value_BC(pores=self.net.pores("right"), values=0.0)
-    #     sf.run()
-    #     air.update(sf.results())
-    #     phys.regenerate_models()
-    #     ad.settings.update(
-    #         {
-    #             "cache_A": False,
-    #             "cache_b": False,
-    #             "solver_type": "cg",
-    #             "solver_family": "scipy"
-    #         }
-    #     )
-    #     with pytest.raises(Exception):
-    #         ad.run()
-=======
-    def test_pypardiso_exception_if_not_found(self):
-        self.alg.settings['solver_family'] = 'pypardiso'
-        if not importlib.util.find_spec("pypardiso"):
-            with pytest.raises(Exception):
-                self.alg.run()
-
-    @catch_module_not_found
-    def test_pypardiso(self):
-        self.alg.settings['solver_family'] = 'pypardiso'
-        self.alg.run()
-        xmean = self.alg['pore.x'].mean()
-        nt.assert_allclose(actual=xmean, desired=0.587595, rtol=1e-5)
-
-    def test_petsc_exception_if_not_found(self):
-        self.alg.settings['solver_family'] = 'petsc'
-        self.alg.settings['solver_type'] = 'cg'
-        if not importlib.util.find_spec("petsc4py"):
-            with pytest.raises(Exception):
-                self.alg.run()
-
-    @catch_module_not_found
-    def test_petsc_mumps(self):
-        self.alg.settings['solver_family'] = 'petsc'
-        self.alg.settings['solver_type'] = 'mumps'
-        self.alg.run()
-        xmean = self.alg['pore.x'].mean()
-        nt.assert_allclose(actual=xmean, desired=0.587595, rtol=1e-5)
-
-    @catch_module_not_found
-    def test_petsc_iterative(self):
-        self.alg.settings['solver_family'] = 'petsc'
-        iterative_solvers = [
-            'cg', 'groppcg', 'pipecg', 'pipecgrr',
-            'nash', 'stcg', 'gltr', 'fcg', 'pipefcg', 'gmres', 'pipefgmres', 'fgmres',
-            'lgmres', 'dgmres', 'pgmres', 'tcqmr', 'bcgs', 'ibcgs', 'fbcgs', 'fbcgsr',
-            'bcgsl', 'pipebcgs', 'cgs', 'tfqmr', 'cr', 'pipecr',
-            'bicg', 'minres', 'symmlq', 'lcd', 'gcr', 'pipegcr',
-        ]
-        for solver in iterative_solvers:
-            self.alg.settings['solver_type'] = solver
-            self.alg.run()
-            xmean = self.alg['pore.x'].mean()
-            nt.assert_allclose(actual=xmean, desired=0.587595, rtol=1e-5)
->>>>>>> f176ea2c
-
 
 if __name__ == '__main__':
     t = SolversTest()
