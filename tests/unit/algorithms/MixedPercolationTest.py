import openpnm as op
import numpy as np
from openpnm.algorithms import MixedInvasionPercolation as mp
import matplotlib.pyplot as plt
import openpnm.models.geometry as gm


plt.close('all')
wrk = op.Workspace()
wrk.loglevel = 50


class MixedPercolationTest:

    def setup_class(self, Np=5):
        # Create Topological Network object
        self.net = op.network.Cubic([Np, Np, 1], spacing=1)
        self.geo = op.geometry.GenericGeometry(network=self.net,
                                               pores=self.net.pores(),
                                               throats=self.net.throats())
        self.geo['pore.diameter'] = 0.5
        self.geo['throat.diameter'] = 0.25
        self.geo.add_model(propname='throat.endpoints',
                           model=gm.throat_endpoints.spherical_pores)
        self.geo.add_model(propname='throat.length',
                           model=gm.throat_length.straight)
        self.geo.add_model(propname='throat.volume',
                           model=gm.throat_volume.cylinder,
                           throat_diameter='throat.diameter',
                           throat_length='throat.length')
        self.geo.add_model(propname='pore.volume',
                           model=gm.pore_volume.sphere,
                           pore_diameter='pore.diameter')
        self.phase = op.phases.Air(network=self.net)
        self.phys = op.physics.GenericPhysics(network=self.net,
                                              phase=self.phase,
                                              geometry=self.geo)
        self.inlets = [0]
        self.outlets = [Np*Np - 1]

    def run_mp(self, trapping=False, residual=False, snap=False,
               plot=False, flowrate=None):
        IP_1 = mp(network=self.net)
        IP_1.settings['snap_off'] = snap
        IP_1.setup(phase=self.phase)
        IP_1.set_inlets(pores=self.inlets)
        if residual:
            IP_1.set_residual(pores=self.phase['pore.occupancy'])
        IP_1.run()
        if trapping:
            IP_1.set_outlets(self.outlets)
            IP_1.apply_trapping()
        inv_points = np.arange(0, 100, 1)
        # returns data as well as plotting
        alg_data = IP_1.plot_drainage_curve(inv_points=inv_points,
                                            lpf=False)
        IP_1.results()
        if plot:
            plt.figure()
            L = np.sqrt(self.net.Np).astype(int)
            plt.imshow(IP_1['pore.invasion_sequence'].reshape([L, L]),
                       cmap=plt.get_cmap('Blues'))
        else:
            plt.close()
        if flowrate is not None:
            IP_1.apply_flow(flowrate=flowrate)
        return alg_data

    def test_case_throats_sequential(self):
        # Throats only
        # Sequential
        net = self.net
        phys = self.phys
        phys['throat.entry_pressure'] = np.arange(0, net.Nt, dtype=float)
        phys['pore.entry_pressure'] = 0.0
        dat_a = self.run_mp(False, False, False)
        # Sequential w. trapping
        dat_b = self.run_mp(True, False, False)
        assert np.all(dat_a[1] == dat_b[1])

    def test_case_throats_random(self):
        # Throats only
        # Random
        net = self.net
        phys = self.phys
        np.random.seed(2)
        phys['throat.entry_pressure'] = np.random.random(net.Nt)*net.Nt
        phys['pore.entry_pressure'] = 0.0
        dat_c = self.run_mp(False, False, False)
        # Random w. trapping
        np.random.seed(2)
        dat_d = self.run_mp(True, False, False)
        assert np.all(dat_d[1] <= dat_c[1])

    def test_case_pores_sequential(self):
        # Pores only
        # Sequential
        net = self.net
        phys = self.phys
        phys['throat.entry_pressure'] = 0.0
        phys['pore.entry_pressure'] = np.arange(0, net.Np, dtype=float)
        dat_e = self.run_mp(False, False, False)
        # Sequential w. trapping
        dat_f = self.run_mp(True, False, False)
        assert np.all(dat_e[1] == dat_f[1])

    def test_case_pores_random(self):
        # Random
        net = self.net
        phys = self.phys
        np.random.seed(2)
        phys['throat.entry_pressure'] = 0.0
        phys['pore.entry_pressure'] = np.random.random(net.Np)*net.Np
        dat_g = self.run_mp(False, False, False)
        # Random w. trapping
        np.random.seed(2)
        dat_h = self.run_mp(True, False, False)
        assert np.all(dat_h[1] <= dat_g[1])

    def test_case_mixed_sequential(self):
        # Pores and Throats
        # Sequential
        net = self.net
        phys = self.phys
        phys['throat.entry_pressure'] = np.arange(0, net.Nt, dtype=float)
        phys['pore.entry_pressure'] = np.arange(0, net.Np, dtype=float)
        dat_i = self.run_mp(False, False, False)
        # Sequential w. trapping
        dat_j = self.run_mp(True, False, False)
        assert np.all(dat_i[1] == dat_j[1])

    def test_case_mixed_random(self):
        # Random
        net = self.net
        phys = self.phys
        np.random.seed(2)
        phys['throat.entry_pressure'] = np.random.random(net.Nt)*net.Nt
        phys['pore.entry_pressure'] = np.random.random(net.Np)*net.Np
        dat_k = self.run_mp(False, False, False)
        # Random w. trapping
        np.random.seed(2)
        dat_l = self.run_mp(True, False, False)
        assert np.all(dat_l[1] <= dat_k[1])

    def test_snap_off(self):
        # Throats only
        # Sequential
        net = self.net
        phys = self.phys
        phys['throat.entry_pressure'] = np.arange(0, net.Nt, dtype=float)
        phys['pore.entry_pressure'] = 0.0
        dat_m = self.run_mp(False, False, False)
        # Sequential w. snap-off
        phys['throat.snap_off'] = 100.0  # This pressure is higher than burst
        T = 10
        [P1, P2] = self.net['throat.conns'][T]
        phys['throat.snap_off'][T] = 0.5  # This pressure is lower than burst
        dat_n = self.run_mp(False, False, True)
        assert self.phase['pore.invasion_pressure'][P1] == 0.5
        assert self.phase['pore.invasion_pressure'][P2] == 0.5
        assert self.phase['throat.invasion_pressure'][T] == 0.5
        assert ~np.all(dat_m[1]-dat_n[1] == 0)

    def test_residual(self):
        # Throats only
        # Sequential
        net = self.net
        phys = self.phys
        phys['throat.entry_pressure'] = np.arange(0, net.Nt, dtype=float)
        phys['pore.entry_pressure'] = 0.0
        dat_o = self.run_mp(False, False, False)
        # Sequential w. partial
        T = 10
        [P1, P2] = self.net['throat.conns'][T]
        self.phase['pore.occupancy'] = False
        self.phase['throat.occupancy'] = False
        self.phase['pore.occupancy'][P1] = True
        self.phase['pore.occupancy'][P2] = True
        dat_p = self.run_mp(False, True, False, False)
        assert self.phase['pore.invasion_pressure'][P1] == -np.inf
        assert self.phase['pore.invasion_pressure'][P2] == -np.inf
        assert self.phase['throat.invasion_pressure'][T] == -np.inf
        assert ~np.all(dat_o[1]-dat_p[1] == 0)

    def test_apply_flow_rate(self):
        t = self
        pvol = np.sum(t.net['pore.volume'])
        tvol = np.sum(t.net['throat.volume'])
        tot = pvol+tvol
        net = self.net
        phys = self.phys
        phys['throat.entry_pressure'] = np.arange(0, net.Nt, dtype=float)
        phys['pore.entry_pressure'] = 0.0
        self.run_mp(False, False, False, flowrate=tot)
        assert 'throat.invasion_time' in self.phase.props()

    def test_max_pressure(self):
        net = self.net
        phys = self.phys
        phys['throat.entry_pressure'] = np.arange(0, net.Nt, dtype=float)
        phys['pore.entry_pressure'] = 0.0
        IP_1 = mp(network=self.net)
        IP_1.settings['partial_saturation'] = False
        IP_1.settings['snap_off'] = False
        IP_1.setup(phase=self.phase)
        IP_1.set_inlets(pores=self.inlets)
        IP_1.run(max_pressure=20)
        IP_1.results()
        inv_Pc = self.phase['pore.invasion_pressure']
        inv_Pc = inv_Pc[~np.isinf(inv_Pc)]
        assert inv_Pc.max() <= 20

    def test_drainage_curve(self):
        net = self.net
        phys = self.phys
        phys['throat.entry_pressure'] = np.arange(0, net.Nt, dtype=float)
        phys['pore.entry_pressure'] = 0.0
        IP_1 = mp(network=self.net)
        self.phase['pore.occupancy'] = False
        self.phase['throat.occupancy'] = False
        IP_1.settings['snap_off'] = False
        IP_1.setup(phase=self.phase)
        inv_points = np.arange(0, 100, 1, dtype=float)
        sat = np.zeros_like(inv_points)
        tot_vol = (np.sum(self.net['pore.volume']) +
                   np.sum(self.net['throat.volume']))
        for i, Pc in enumerate(inv_points):
            IP_1.reset()
            IP_1.set_inlets(pores=self.inlets)
            IP_1.set_residual(pores=self.phase['pore.occupancy'])
            IP_1.run(max_pressure=Pc)
            IP_1.results()
            Pinv_Pc = self.phase['pore.invasion_pressure']
            Tinv_Pc = self.phase['throat.invasion_pressure']
            sat[i] += np.sum(self.net['pore.volume'][Pinv_Pc < np.inf])
            sat[i] += np.sum(self.net['throat.volume'][Tinv_Pc < np.inf])
        assert sat.max()/tot_vol == 1.0

    def test_cluster_merging(self):
        phys = self.phys
        phys['throat.entry_pressure'] = 0.0
        Pc = np.array([[0.0, 1.0, 2.0, 1.0, 0.0],
                       [3.0, 4.0, 5.0, 4.0, 3.0],
                       [6.0, 7.0, 8.0, 7.0, 6.0],
                       [9.0, 10.0, 11.0, 10.0, 9.0],
                       [12.0, 13.0, 14.0, 13.0, 12.0]])
        phys['pore.entry_pressure'] = Pc.flatten()

        IP_1 = mp(network=self.net)
        IP_1.settings['partial_saturation'] = False
        IP_1.settings['snap_off'] = False
        IP_1.setup(phase=self.phase)
        # Set the inlets as the pores with zero entry Pc
        IP_1.set_inlets(clusters=[[0], [4]])
        IP_1.run()
        IP_1.results()
        # Clusters should merge on first row and all pores after the first row
        # should be part of the same cluster
        assert len(np.unique(self.phase['pore.cluster'][5:])) == 1

    def test_connected_residual_clusters(self):
        net = self.net
        phys = self.phys
        phys['throat.entry_pressure'] = np.arange(0, net.Nt, dtype=float)
        phys['pore.entry_pressure'] = np.arange(0, net.Np, dtype=float)
        IP_1 = mp(network=self.net)
        IP_1.settings['residual_saturation'] = True
        IP_1.settings['snap_off'] = False
        IP_1.setup(phase=self.phase)
        T = 20
        [P1, P2] = self.net['throat.conns'][T]
        self.phase['pore.occupancy'] = False
        self.phase['throat.occupancy'] = False
        self.phase['pore.occupancy'][P1] = True
        self.phase['pore.occupancy'][P2] = True
        IP_1.set_inlets(pores=self.inlets)
        assert len(IP_1.queue) == 1

    def test_disconnected_residual_clusters(self):
        net = self.net
        phys = self.phys
        phys['throat.entry_pressure'] = np.arange(0, net.Nt, dtype=float)
        phys['pore.entry_pressure'] = np.arange(0, net.Np, dtype=float)
        IP_1 = mp(network=self.net)
        IP_1.settings['snap_off'] = False
        IP_1.setup(phase=self.phase)
        T = 20
        [P1, P2] = self.net['throat.conns'][T]
        self.phase['pore.occupancy'] = False
        self.phase['throat.occupancy'] = False
        self.phase['pore.occupancy'][P1] = False
        self.phase['pore.occupancy'][P2] = True
        IP_1.set_inlets(pores=self.inlets)
        IP_1.set_residual(pores=self.phase['pore.occupancy'])
        assert len(IP_1.queue) == 2

    def test_big_clusters(self):
        self.setup_class(Np=10)
        net = self.net
        phys = self.phys
        np.random.seed(1)
        phys['throat.entry_pressure'] = 0.0
        phys['pore.entry_pressure'] = np.random.random(net.Np)*net.Np
        self.inlets = net.pores('left')
        self.outlets = None
        np.random.seed(1)
        self.phase['pore.occupancy'] = False
        self.phase['throat.occupancy'] = False
        self.phase['pore.occupancy'] = np.random.random(net.Np) < 0.25
        IP_1 = mp(network=self.net)
        IP_1.settings['snap_off'] = False
        IP_1.setup(phase=self.phase)
        IP_1.set_inlets(pores=self.inlets)
        IP_1.set_residual(pores=self.phase['pore.occupancy'])
        IP_1.run()
        IP_1.results()
        assert np.all(self.phase['pore.invasion_sequence'] > -1)
        assert len(np.unique(self.phase['pore.cluster'])) > 1

    def test_big_clusters_trapping(self):
        self.setup_class(Np=10)
        net = self.net
        phys = self.phys
        np.random.seed(1)
        phys['throat.entry_pressure'] = 0.0
        phys['pore.entry_pressure'] = np.random.random(net.Np)*net.Np
        self.inlets = net.pores('left')
        self.outlets = net.pores('right')
        np.random.seed(1)
        self.phase['pore.occupancy'] = False
        self.phase['throat.occupancy'] = False
        self.phase['pore.occupancy'] = np.random.random(net.Np) < 0.25
        IP_1 = mp(network=self.net)
        IP_1.settings['snap_off'] = False
        IP_1.setup(phase=self.phase)
        IP_1.set_inlets(pores=self.inlets)
        IP_1.set_residual(pores=self.phase['pore.occupancy'])
        IP_1.run()
        IP_1.set_outlets(self.outlets)
        IP_1.apply_trapping()
        IP_1.results()
<<<<<<< HEAD
        assert np.sum(IP_1['pore.trapped']) == 35
=======
        assert np.sum(IP_1['pore.trapped']) ==35
>>>>>>> 967afebf

    def test_invade_isolated_Ts(self):
        self.setup_class(Np=10)
        net = self.net
        phys = self.phys
        np.random.seed(1)
        phys['throat.entry_pressure'] = 0.0
        phys['pore.entry_pressure'] = np.random.random(net.Np)*net.Np
        self.inlets = net.pores('left')
        self.outlets = None
        IP_1 = mp(network=self.net)
        IP_1.settings['invade_isolated_Ts'] = False
        IP_1.setup(phase=self.phase)
        IP_1.set_inlets(pores=self.inlets)
        IP_1.run()
        IP_1.results()
        save_seq = IP_1['throat.invasion_sequence'].copy()
        IP_1.settings['invade_isolated_Ts'] = True
        IP_1.reset()
        IP_1.set_inlets(pores=self.inlets)
        IP_1.run()
        IP_1.results()
        assert np.any(IP_1['throat.invasion_sequence']-save_seq != 0)

    def test_terminate_clusters(self):
        self.setup_class(Np=10)
        net = self.net
        phys = self.phys
        np.random.seed(1)
        phys['throat.entry_pressure'] = 0.0
        phys['pore.entry_pressure'] = np.random.random(net.Np)*net.Np
        inlets = net.pores('left')
        outlets = net.pores('right')
        IP_1 = mp(network=self.net)
        IP_1.setup(phase=self.phase)
        IP_1.set_inlets(pores=inlets)
        IP_1.set_outlets(pores=outlets)
        IP_1.run()
        IP_1.results()
        assert np.any(IP_1['throat.invasion_sequence'][outlets] > -1)
        assert np.any(IP_1['throat.invasion_sequence'] == -1)


if __name__ == '__main__':
    t = MixedPercolationTest()
    t.setup_class()
    self = t
    for item in t.__dir__():
        if item.startswith('test'):
            print('running test: '+item)
            t.__getattribute__(item)()<|MERGE_RESOLUTION|>--- conflicted
+++ resolved
@@ -339,11 +339,7 @@
         IP_1.set_outlets(self.outlets)
         IP_1.apply_trapping()
         IP_1.results()
-<<<<<<< HEAD
         assert np.sum(IP_1['pore.trapped']) == 35
-=======
-        assert np.sum(IP_1['pore.trapped']) ==35
->>>>>>> 967afebf
 
     def test_invade_isolated_Ts(self):
         self.setup_class(Np=10)
