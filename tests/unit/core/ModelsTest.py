--- conflicted
+++ resolved
@@ -22,13 +22,8 @@
                                        throats=net.Ts)
 
         s = geo.models.__str__().split('\n')
-<<<<<<< HEAD
-        assert len(s) == 56
-        assert s.count('―'*85) == 13
-=======
         assert len(s) == 68
         assert s.count('―'*85) == 15
->>>>>>> 51dbd5d9
 
     def test_regenerate_models(self):
         a = len(self.geo.props())
