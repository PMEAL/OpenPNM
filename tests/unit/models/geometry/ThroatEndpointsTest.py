--- conflicted
+++ resolved
@@ -313,8 +313,6 @@
         assert_allclose(EP1, desired=EP1d)
         assert_allclose(EP2, desired=EP2d)
 
-<<<<<<< HEAD
-=======
     def test_straight_throat(self):
         r'''
         For a given network length and fixed cross-sectional area, check that
@@ -390,7 +388,6 @@
             nets.append(net)
         assert np.allclose(np.asarray(conds), D_ab)
 
->>>>>>> 51dbd5d9
 
 if __name__ == '__main__':
 
