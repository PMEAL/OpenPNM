import OpenPNM
<<<<<<< HEAD
from os.path import join
=======
import os
from OpenPNM.Base import Controller

>>>>>>> 78461574

class ControllerTest:
    def setup_class(self):
        self.controller = OpenPNM.Base.Controller()
        self.net = OpenPNM.Network.Cubic(shape=[10, 10, 10])
        self.geo = OpenPNM.Geometry.TestGeometry(network=self.net,
                                                 pores=self.net.Ps,
                                                 throats=self.net.Ts)

    def test_get_log_level(self):
        self.controller.loglevel = 50
        assert self.controller.loglevel == 'Log level is currently set to: 50'

<<<<<<< HEAD
    def test_save_and_load(self):
        self.controller.save(join(TEMP_DIR, self.net.name))
=======
    def test_save_and_load_workspace(self):
        self.controller.save(self.net.name)
>>>>>>> 78461574
        self.controller.clear()
        assert self.controller == {}
        self.controller.load(join(TEMP_DIR, self.net.name))
        assert self.net.name in self.controller.keys()

<<<<<<< HEAD
    def test_load_v120_pnm(self):
        temp = self.controller.copy()
        self.controller.clear()
        self.controller.load(join(FIXTURE_DIR, 'test_v120.pnm'))
        a = [
            'Boundary_hy4Ey',
            'FickianDiffusion_LjxxQ',
            'IP_1',
            'OrdinaryPercolation_BI85q',
            'Standard_GIaef',
            'Standard_HmuMH',
            'Toray090_935N3',
            'air',
            'net',
            'water'
        ]
        assert sorted(list(self.controller.keys())) == a
        self.controller.clear()
        self.controller.update(temp)
=======
    def test_save_and_load_simulation(self):
        a = OpenPNM.Network.Cubic(shape=[10, 10, 10])
        self.controller.save_simulation(a)
        assert a in self.controller.values()

    def test_ghost_object(self):
        a = self.controller.ghost_object(self.net)
        # Different objects...
        assert a is not self.net
        # ...but same __dict__ and keys
        assert a.__dict__ == self.net.__dict__
        assert a.keys() == self.net.keys()
        # Ensure an object with same name as a is in Controller dict
        assert a.name in self.controller.keys()
        # But that dictionary key is not a
        assert self.controller[a.name] is not a

    def test_purge_object(self):
        a = OpenPNM.Phases.GenericPhase(network=self.net)
        assert a.name in self.controller.keys()
        assert a in self.controller.values()
        assert a.controller is self.controller
        self.controller.purge_object(a)
        assert a.name not in self.controller.keys()
        assert a not in self.controller.values()
        assert a.controller == {}

    def test_clone_simulation(self):
        a = self.controller.clone_simulation(self.net)
        assert a.name != self.net.name
        assert a in self.controller.values()
        assert a.name in self.controller.keys()
>>>>>>> 78461574

    def teardown_class(self):
        del(self.controller)
        del(self.net)
        del(self.geo)
        filelist = os.listdir(".")
        for f in filelist:
            if (f.split('.')[-1] in ['pnm', 'net', 'vtp']) and \
               (f.split('.')[0] not in ['test_v120']):
                os.remove(f)<|MERGE_RESOLUTION|>--- conflicted
+++ resolved
@@ -1,11 +1,6 @@
 import OpenPNM
-<<<<<<< HEAD
 from os.path import join
-=======
-import os
-from OpenPNM.Base import Controller
 
->>>>>>> 78461574
 
 class ControllerTest:
     def setup_class(self):
@@ -19,19 +14,20 @@
         self.controller.loglevel = 50
         assert self.controller.loglevel == 'Log level is currently set to: 50'
 
-<<<<<<< HEAD
     def test_save_and_load(self):
         self.controller.save(join(TEMP_DIR, self.net.name))
-=======
-    def test_save_and_load_workspace(self):
-        self.controller.save(self.net.name)
->>>>>>> 78461574
         self.controller.clear()
         assert self.controller == {}
         self.controller.load(join(TEMP_DIR, self.net.name))
         assert self.net.name in self.controller.keys()
 
-<<<<<<< HEAD
+    def test_save_and_load_workspace(self):
+        self.controller.save(join(TEMP_DIR, self.net.name))
+        self.controller.clear()
+        assert self.controller == {}
+        self.controller.load(join(TEMP_DIR, self.net.name))
+        assert self.net.name in self.controller.keys()
+
     def test_load_v120_pnm(self):
         temp = self.controller.copy()
         self.controller.clear()
@@ -51,7 +47,7 @@
         assert sorted(list(self.controller.keys())) == a
         self.controller.clear()
         self.controller.update(temp)
-=======
+
     def test_save_and_load_simulation(self):
         a = OpenPNM.Network.Cubic(shape=[10, 10, 10])
         self.controller.save_simulation(a)
@@ -84,14 +80,8 @@
         assert a.name != self.net.name
         assert a in self.controller.values()
         assert a.name in self.controller.keys()
->>>>>>> 78461574
 
     def teardown_class(self):
         del(self.controller)
         del(self.net)
-        del(self.geo)
-        filelist = os.listdir(".")
-        for f in filelist:
-            if (f.split('.')[-1] in ['pnm', 'net', 'vtp']) and \
-               (f.split('.')[0] not in ['test_v120']):
-                os.remove(f)+        del(self.geo)