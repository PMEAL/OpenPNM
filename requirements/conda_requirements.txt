--- conflicted
+++ resolved
@@ -14,9 +14,4 @@
 transforms3d
 sympy
 docrep
-<<<<<<< HEAD
-pardiso4py
-zarr
-=======
-pardiso4py
->>>>>>> f3ce2681
+pardiso4py