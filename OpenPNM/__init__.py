--- conflicted
+++ resolved
@@ -110,11 +110,7 @@
 import Generators
 import Algorithms
 import Visualization
-<<<<<<< HEAD
-import IO
-=======
 import IMG
->>>>>>> 495bee23
 import GUI
 
 
