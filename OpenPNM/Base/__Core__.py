--- conflicted
+++ resolved
@@ -12,12 +12,7 @@
 from OpenPNM.Base import Controller
 sim = Controller()
 
-<<<<<<< HEAD
-
-class Core(Base):
-=======
 class Core(dict):
->>>>>>> 878ab948
     r'''
     Contains OpenPNM specificmethods for working with the data in the dictionaries
     '''
