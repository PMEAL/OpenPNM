import scipy as _sp
import time as _time
from scipy.spatial.distance import cdist as dist

<<<<<<< HEAD
=======
def reflect_pts(coords,nplane):
    r'''
    Reflect points across the given plane

    Parameters
    ----------
    coords : array_like
        An Np x ndims array off [x,y,z] coordinates
    
    nplane : array_like
        A vector of length ndims, specifying the normal to the plane.  The tail
        of the vector is assume to lie on the plane, and the reflection will
        be applied in the direction of the vector.
        
    Returns
    -------
    coords : array_like
        An Np x ndmins vector of reflected point, not including the input points
        
    '''
    pass

def crop_pts(coords,box):
    r'''
    Drop all points lying outside the box
    
    Parameters
    ----------
    coords : array_like
        An Np x ndims array off [x,y,z] coordinates
        
    box : array_like
        A 2 x ndims array of diametrically opposed corner coordintes
        
    Returns
    -------
    coords : array_like
        Inputs coordinates with outliers removed
        
    Notes
    -----
    This needs to be made more general so that an arbitray cuboid with any 
    orientation can be supplied, using Np x 8 points
    '''
    coords = coords[_sp.any(coords<box[0],axis=1)]
    coords = coords[_sp.any(coords>box[1],axis=1)]
    return coords
>>>>>>> ae53be27

def iscoplanar(coords):
    r'''
    Determines if given pores are coplanar with each other
    
    Parameters
    ----------
    coords : array_like
        List of pore coords to check for coplanarity.  At least 3 pores are 
        required.
        
    Returns
    -------
    A boolean value of whether given points are colplanar (True) or not (False)
    '''
    coords = _sp.array(coords,ndmin=1)
    if _sp.shape(coords)[0] < 3:
        raise Exception('At least 3 input pores are required')
    
    Px = coords[:,0]
    Py = coords[:,1]
    Pz = coords[:,2]
    
    #Do easy check first, for common coordinate
    if _sp.shape(_sp.unique(Px))[0] == 1:
        return True
    if _sp.shape(_sp.unique(Py))[0] == 1:
        return True
    if _sp.shape(_sp.unique(Pz))[0] == 1:
        return True
        
    #Perform rigorous check using vector algebra
    n = _sp.array((Px - Px[0],Py - Py[0],Pz - Pz[0])).T
    n0 = _sp.array((Px[-1] - Px[0],Py[-1] - Py[0],Pz[-1] - Pz[0])).T
    
    n_cross = _sp.cross(n0,n)
    n_dot = _sp.multiply(n0,n_cross)

    if _sp.sum(_sp.absolute(n_dot)) == 0:
        return True
    else:
        return False
        
def tic():
    r'''
    Homemade version of matlab tic and toc function, tic starts or resets 
    the clock, toc reports the time since the last call of tic.
    '''
    global _startTime_for_tictoc
    _startTime_for_tictoc = _time.time()

def toc(quiet=False):
    r'''
    Homemade version of matlab tic and toc function, tic starts or resets 
    the clock, toc reports the time since the last call of tic.
    
    Parameters
    ----------
    quiet : Boolean
        If False (default) then a message is output to the console.  If True
        the message is not displayed and the elapsed time is returned.
    '''
    if '_startTime_for_tictoc' in globals():
        t = _time.time() - _startTime_for_tictoc
        if quiet == False:
            print('Elapsed time in seconds: ', t)
        else:
            return t
    else:
        print("Toc: start time not set")


def unique_list(input_list):
    r"""
    For a given list (of points) remove any duplicates
    """
    output_list = []
    if len(input_list) > 0:
        dim = _sp.shape(input_list)[1]
        for i in input_list:
            match=False
            for j in output_list:
                if dim == 3:
                    if (i[0]==j[0]) and (i[1]==j[1]) and (i[2]==j[2]):
                        match=True
                elif dim == 2:
                    if (i[0]==j[0]) and (i[1]==j[1]):
                        match=True
                elif dim ==1:
                    if (i[0]==j[0]):
                        match=True
            if match==False:
                output_list.append(i)
    return output_list

        
class PrintableList(list):
    def __str__(self):
        count = 0
        header = '-'*79
        print('\n')
        print(header)
        self.sort()
        for item in self:
            count = count + 1
            print(count,'\t: ',item)
        return header

class PrintableDict(dict):
    def __str__(self):
        import pprint
        header = '-'*79
        print('\n')
        print(header)
        pprint.pprint(self)
        print(header)
        return ''

class ObjectView(object):
    def __init__(self, d):
        temp = {}
        for item in d:
            if type(d[item][0]) == _sp.bool_:
                key = 'label_'+item.replace('.','_')
            else:
                key = 'prop_'+item.replace('.','_')
            temp[key] =d[item]
        self.__dict__ = temp

def amalgamate_data(objs=[]):
    r"""
    Returns a dictionary containing ALL pore data from all netowrk and/or
    phase objects received as arguments
    """
    if type(objs) != list:
        objs = list(objs)
    data_amalgamated = {}
    exclusion_list = ['pore.centroid','pore.vertices','throat.centroid','throat.offset_verts','throat.verts','throat.normals','throat.perimeter']
    for item in objs:
        if item.__module__.split('.')[1] == 'Network': #if network object, combine geometry and network keys
            keys = []
            for key in item.keys():
                keys.append(key)
            for geom in item._geometries:
                for key in geom.keys():
                    if key not in keys:
                        keys.append(key)
        else:
            if item.__module__.split('.')[1] == 'Phases':
                keys = []
                for key in item.keys():
                    keys.append(key)
                for physics in item._physics:
                    for key in physics.keys():
                        if key not in keys:
                            keys.append(key)
        keys.sort()
        for key in keys:
            if key not in exclusion_list:
                if _sp.amax(item[key]) < _sp.inf:
                    dict_name = item.name+'.'+key
                    data_amalgamated.update({dict_name : item[key]})
    return data_amalgamated




















        <|MERGE_RESOLUTION|>--- conflicted
+++ resolved
@@ -2,8 +2,6 @@
 import time as _time
 from scipy.spatial.distance import cdist as dist
 
-<<<<<<< HEAD
-=======
 def reflect_pts(coords,nplane):
     r'''
     Reflect points across the given plane
@@ -51,7 +49,6 @@
     coords = coords[_sp.any(coords<box[0],axis=1)]
     coords = coords[_sp.any(coords>box[1],axis=1)]
     return coords
->>>>>>> ae53be27
 
 def iscoplanar(coords):
     r'''
