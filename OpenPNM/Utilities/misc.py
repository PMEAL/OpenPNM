import scipy as _sp
import time as _time
from scipy.spatial.distance import cdist as dist


def reflect_pts(coords, nplane):
    r'''
    Reflect points across the given plane

    Parameters
    ----------
    coords : array_like
        An Np x ndims array off [x,y,z] coordinates

    nplane : array_like
        A vector of length ndims, specifying the normal to the plane.  The tail
        of the vector is assume to lie on the plane, and the reflection will
        be applied in the direction of the vector.

    Returns
    -------
    coords : array_like
        An Np x ndmins vector of reflected point, not including the input points

    '''
    pass


def crop_pts(coords, box):
    r'''
    Drop all points lying outside the box

    Parameters
    ----------
    coords : array_like
        An Np x ndims array off [x,y,z] coordinates

    box : array_like
        A 2 x ndims array of diametrically opposed corner coordintes

    Returns
    -------
    coords : array_like
        Inputs coordinates with outliers removed

    Notes
    -----
    This needs to be made more general so that an arbitray cuboid with any
    orientation can be supplied, using Np x 8 points
    '''
    coords = coords[_sp.any(coords < box[0], axis=1)]
    coords = coords[_sp.any(coords > box[1], axis=1)]
    return coords


def iscoplanar(coords):
    r'''
    Determines if given pores are coplanar with each other

    Parameters
    ----------
    coords : array_like
        List of pore coords to check for coplanarity.  At least 3 pores are
        required.

    Returns
    -------
    A boolean value of whether given points are colplanar (True) or not (False)
    '''
    coords = _sp.array(coords, ndmin=1)
    if _sp.shape(coords)[0] < 3:
        raise Exception('At least 3 input pores are required')

    Px = coords[:, 0]
    Py = coords[:, 1]
    Pz = coords[:, 2]

    # Do easy check first, for common coordinate
    if _sp.shape(_sp.unique(Px))[0] == 1:
        return True
    if _sp.shape(_sp.unique(Py))[0] == 1:
        return True
    if _sp.shape(_sp.unique(Pz))[0] == 1:
        return True

    # Perform rigorous check using vector algebra
    n = _sp.array((Px - Px[0], Py - Py[0], Pz - Pz[0])).T
    n0 = _sp.array((Px[-1] - Px[0], Py[-1] - Py[0], Pz[-1] - Pz[0])).T

    n_cross = _sp.cross(n0, n)
    n_dot = _sp.multiply(n0, n_cross)

    if _sp.sum(_sp.absolute(n_dot)) == 0:
        return True
    else:
        return False


def tic():
    r'''
    Homemade version of matlab tic and toc function, tic starts or resets
    the clock, toc reports the time since the last call of tic.
    '''
    global _startTime_for_tictoc
    _startTime_for_tictoc = _time.time()


def toc(quiet=False):
    r'''
    Homemade version of matlab tic and toc function, tic starts or resets
    the clock, toc reports the time since the last call of tic.

    Parameters
    ----------
    quiet : Boolean
        If False (default) then a message is output to the console.  If True
        the message is not displayed and the elapsed time is returned.
    '''
    if '_startTime_for_tictoc' in globals():
        t = _time.time() - _startTime_for_tictoc
        if quiet is False:
            print('Elapsed time in seconds: ', t)
        else:
            return t
    else:
        print("Toc: start time not set")


def unique_list(input_list):
    r"""
    For a given list (of points) remove any duplicates
    """
    output_list = []
    if len(input_list) > 0:
        dim = _sp.shape(input_list)[1]
        for i in input_list:
            match = False
            for j in output_list:
                if dim == 3:
                    if i[0] == j[0] and i[1] == j[1] and i[2] == j[2]:
                        match = True
                elif dim == 2:
                    if i[0] == j[0] and i[1] == j[1]:
                        match = True
                elif dim == 1:
                    if i[0] == j[0]:
                        match = True
            if match is False:
                output_list.append(i)
    return output_list


def amalgamate_data(objs=[]):
    r"""
    Returns a dictionary containing ALL pore data from all netowrk and/or
    phase objects received as arguments
    """
    if type(objs) is not list:
        objs = list(objs)
    data_amalgamated = {}
    exclusion_list = ['pore.centroid', 'pore.vertices', 'throat.centroid',
                      'throat.offset_vertices', 'throat.vertices', 'throat.normal',
                      'throat.perimeter', 'pore.vert_index', 'throat.vert_index']
    for item in objs:
        mro = [module.__name__ for module in item.__class__.__mro__]
        # If Network object, combine Geometry and Network keys
        if 'GenericNetwork' in mro:
            keys = []
            for key in item.keys():
                keys.append(key)
            for geom in item._geometries:
                for key in geom.keys():
                    if key not in keys:
                        keys.append(key)
        else:
            if 'GenericPhase' in mro:
                keys = []
                for key in item.keys():
                    keys.append(key)
                for physics in item._physics:
                    for key in physics.keys():
                        if key not in keys:
                            keys.append(key)
        keys.sort()
        for key in keys:
            if key not in exclusion_list:
                try:
                    if _sp.amax(item[key]) < _sp.inf:
                        element = key.split('.')[0]
                        propname = key.split('.')[1]
                        dict_name = element + '.' + item.name + '_' + propname
                        if key in ['pore.coords', 'throat.conns',
                                   'pore.all', 'throat.all']:
                            dict_name = key
                        data_amalgamated.update({dict_name: item[key]})
                except TypeError:
                    pass
    return data_amalgamated


def conduit_lengths(network, throats=None, mode='pore'):
    r"""
    Return the respective lengths of the conduit components defined by the throat
    conns P1 T P2
    mode = 'pore' - uses pore coordinates
    mode = 'centroid' uses pore and throat centroids
    """
    if throats is None:
        throats = network.throats()
    Ps = network['throat.conns']
    pdia = network['pore.diameter']

    if mode == 'centroid':
        try:
            pcentroids = network['pore.centroid']
            tcentroids = network['throat.centroid']
<<<<<<< HEAD
            if _sp.sum(_sp.isnan(tcentroids)) == 0:
                plen1 = _sp.sqrt(_sp.sum(_sp.square(pcentroids[Ps[:,0]]-tcentroids),1))-network['throat.length']/2
                plen2 = _sp.sqrt(_sp.sum(_sp.square(pcentroids[Ps[:,1]]-tcentroids),1))-network['throat.length']/2
            else:
                mode='pore'
=======
            if _sp.sum(_sp.isnan(pcentroids)) + _sp.sum(_sp.isnan(tcentroids)) > 0:
                mode = 'pore'
            else:
                plen1 = _sp.sqrt(_sp.sum(_sp.square(pcentroids[Ps[:, 0]] -
                                         tcentroids), 1))-network['throat.length']/2
                plen2 = _sp.sqrt(_sp.sum(_sp.square(pcentroids[Ps[:, 1]] -
                                         tcentroids), 1))-network['throat.length']/2
>>>>>>> 1780f151
        except KeyError:
            mode = 'pore'
    if mode == 'pore':
        # Find half-lengths of each pore
        pcoords = network['pore.coords']
<<<<<<< HEAD
        #   Find the pore-to-pore distance, minus the throat length
        lengths = _sp.sqrt(_sp.sum(_sp.square(pcoords[Ps[:,0]]-pcoords[Ps[:,1]]),1))-network['throat.length']
        #don't allow negative lengths
        lengths[lengths<=0.0]=2e-9
        #   Calculate the fraction of that distance from the first pore
        try:
            fractions = pdia[Ps[:,0]]/(pdia[Ps[:,0]]+pdia[Ps[:,1]])
            #Don't allow zero lengths
            fractions[fractions==0.0]=0.5
            fractions[fractions==1.0]=0.5
=======
        # Find the pore-to-pore distance, minus the throat length
        lengths = _sp.sqrt(_sp.sum(_sp.square(pcoords[Ps[:, 0]] -
                                   pcoords[Ps[:, 1]]), 1)) - network['throat.length']
        #   Calculate the fraction of that distance from the first pore
        try:
            fractions = pdia[Ps[:, 0]]/(pdia[Ps[:, 0]] + pdia[Ps[:, 1]])
>>>>>>> 1780f151
        except:
            fractions = 0.5
        plen1 = lengths*fractions
        plen2 = lengths*(1-fractions)

    return _sp.vstack((plen1, network['throat.length'], plen2)).T[throats]<|MERGE_RESOLUTION|>--- conflicted
+++ resolved
@@ -214,13 +214,6 @@
         try:
             pcentroids = network['pore.centroid']
             tcentroids = network['throat.centroid']
-<<<<<<< HEAD
-            if _sp.sum(_sp.isnan(tcentroids)) == 0:
-                plen1 = _sp.sqrt(_sp.sum(_sp.square(pcentroids[Ps[:,0]]-tcentroids),1))-network['throat.length']/2
-                plen2 = _sp.sqrt(_sp.sum(_sp.square(pcentroids[Ps[:,1]]-tcentroids),1))-network['throat.length']/2
-            else:
-                mode='pore'
-=======
             if _sp.sum(_sp.isnan(pcentroids)) + _sp.sum(_sp.isnan(tcentroids)) > 0:
                 mode = 'pore'
             else:
@@ -228,31 +221,21 @@
                                          tcentroids), 1))-network['throat.length']/2
                 plen2 = _sp.sqrt(_sp.sum(_sp.square(pcentroids[Ps[:, 1]] -
                                          tcentroids), 1))-network['throat.length']/2
->>>>>>> 1780f151
         except KeyError:
             mode = 'pore'
     if mode == 'pore':
         # Find half-lengths of each pore
         pcoords = network['pore.coords']
-<<<<<<< HEAD
-        #   Find the pore-to-pore distance, minus the throat length
-        lengths = _sp.sqrt(_sp.sum(_sp.square(pcoords[Ps[:,0]]-pcoords[Ps[:,1]]),1))-network['throat.length']
-        #don't allow negative lengths
+        # Find the pore-to-pore distance, minus the throat length
+        lengths = _sp.sqrt(_sp.sum(_sp.square(pcoords[Ps[:, 0]] -
+                                   pcoords[Ps[:, 1]]), 1)) - network['throat.length']
         lengths[lengths<=0.0]=2e-9
         #   Calculate the fraction of that distance from the first pore
         try:
-            fractions = pdia[Ps[:,0]]/(pdia[Ps[:,0]]+pdia[Ps[:,1]])
+            fractions = pdia[Ps[:, 0]]/(pdia[Ps[:, 0]] + pdia[Ps[:, 1]])
             #Don't allow zero lengths
             fractions[fractions==0.0]=0.5
             fractions[fractions==1.0]=0.5
-=======
-        # Find the pore-to-pore distance, minus the throat length
-        lengths = _sp.sqrt(_sp.sum(_sp.square(pcoords[Ps[:, 0]] -
-                                   pcoords[Ps[:, 1]]), 1)) - network['throat.length']
-        #   Calculate the fraction of that distance from the first pore
-        try:
-            fractions = pdia[Ps[:, 0]]/(pdia[Ps[:, 0]] + pdia[Ps[:, 1]])
->>>>>>> 1780f151
         except:
             fractions = 0.5
         plen1 = lengths*fractions
