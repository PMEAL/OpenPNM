--- conflicted
+++ resolved
@@ -21,7 +21,6 @@
         operating-system: [macos-latest]
 
     steps:
-<<<<<<< HEAD
       - uses: actions/checkout@v2
       - name: Set up Python ${{ matrix.python-version }}
         uses: actions/setup-python@v2
@@ -57,28 +56,4 @@
           pip install -e .
 
       - name: Running tests
-        run: pytest --pep8 --ignore=scripts/ --ignore="openpnm/utils/petsc.py"
-=======
-    - uses: actions/checkout@v2
-    - name: Set up Python ${{ matrix.python-version }}
-      uses: actions/setup-python@v2
-      with:
-        python-version: ${{ matrix.python-version }}
-
-    - uses: actions/cache@v2
-      with:
-        path: ~/Library/Caches/pip
-        key: ${{ runner.os }}-pip-${{ hashFiles('**/pip_requirements.txt') }}
-        restore-keys: |
-          ${{ runner.os }}-pip-
-
-    - name: Install Dependencies
-      run: |
-        pip install -r requirements/pip_requirements.txt
-        pip install -r requirements/test_requirements.txt
-        pip uninstall openpnm --yes
-        python setup.py install
-
-    - name: Running tests
-      run: pytest --pycodestyle --ignore=scripts/ --ignore="openpnm/utils/petsc.py"
->>>>>>> d5aca1a3
+        run: pytest --pycodestyle --ignore=scripts/ --ignore="openpnm/utils/petsc.py"