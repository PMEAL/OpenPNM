[pytest]
minversion = 6.0
python_files = *.py
python_classes = *Test
python_functions = test_*
<<<<<<< HEAD

filterwarnings = default

pep8maxlinelength = 90

pep8ignore =
    E122
    E127    # continuation line over-indented
    E203    # whitespace before ':'
    E222    # multiple spaces after operator
    E226    # missing white space around arithmetic operator
    E225    # missing whitespace around operator
    E241    # multiple spaces after ','
    E712    # comparison to False should be 'if cond is False'
    E402    # module level import not at top of file
    F401    # module imported but unused
    F841    # variable assigned but unused
    W503    # line break after operator
    F401
    openpnm/topotools/topotools.py ALL

=======
console_output_style = classic
;testpaths =
;    tests
;    examples
>>>>>>> 11eecef5
addopts =
    --doctest-modules
    --doctest-glob='*.rst'
    --ignore=docs/conf.py
    --ignore=setup.py
<<<<<<< HEAD
    

=======
    -p no:warnings
>>>>>>> 11eecef5
norecursedirs =
    .git
    .github
    build
    dist
    locals
;filterwarnings = ignore::DeprecationWarning<|MERGE_RESOLUTION|>--- conflicted
+++ resolved
@@ -3,45 +3,16 @@
 python_files = *.py
 python_classes = *Test
 python_functions = test_*
-<<<<<<< HEAD
-
-filterwarnings = default
-
-pep8maxlinelength = 90
-
-pep8ignore =
-    E122
-    E127    # continuation line over-indented
-    E203    # whitespace before ':'
-    E222    # multiple spaces after operator
-    E226    # missing white space around arithmetic operator
-    E225    # missing whitespace around operator
-    E241    # multiple spaces after ','
-    E712    # comparison to False should be 'if cond is False'
-    E402    # module level import not at top of file
-    F401    # module imported but unused
-    F841    # variable assigned but unused
-    W503    # line break after operator
-    F401
-    openpnm/topotools/topotools.py ALL
-
-=======
 console_output_style = classic
 ;testpaths =
 ;    tests
 ;    examples
->>>>>>> 11eecef5
 addopts =
     --doctest-modules
     --doctest-glob='*.rst'
     --ignore=docs/conf.py
     --ignore=setup.py
-<<<<<<< HEAD
-    
-
-=======
     -p no:warnings
->>>>>>> 11eecef5
 norecursedirs =
     .git
     .github
