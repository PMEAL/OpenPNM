import OpenPNM as op
<<<<<<< HEAD
import scipy as sp
import matplotlib.pyplot as plt
import matplotlib.animation as animation

print('-----> Using OpenPNM version: '+op.__version__)
ctrl = op.Base.Controller()
ctrl.loglevel = 30

# =============================================================================
=======
import time
st = time.time()
from OpenPNM.Geometry import models as gm
#==============================================================================
>>>>>>> 2dfb012b
'''Build Topological Network'''
# =============================================================================
pn = op.Network.Cubic(shape=[50, 30, 1], spacing=1, name='net')

# =============================================================================
'''Build Geometry'''
<<<<<<< HEAD
# =============================================================================
geom = op.Geometry.Toray090(network=pn, pores=pn.Ps, throats=pn.Ts)
geom.models['pore.seed']['seed'] = 0
geom['pore.seed'] = geom.models['pore.seed'].regenerate()
del geom.models['pore.diameter']
geom['pore.diameter'] = geom['pore.seed'].copy()
geom.models.add(propname='throat.diameter',
                model=op.Geometry.models.throat_misc.neighbor,
                mode='min')
geom.models.regenerate()
=======
#==============================================================================
Ps = pn.pores('boundary',mode='not')
Ts = pn.find_neighbor_throats(pores=Ps,mode='intersection',flatten=True)
geom = op.Geometry.Toray090(network=pn,pores=Ps,throats=Ts)
geom.models.add(propname='throat.length',model=gm.throat_length.straight)
Ps = pn.pores('boundary')
Ts = pn.find_neighbor_throats(pores=Ps,mode='not_intersection')
boun = op.Geometry.Boundary(network=pn,pores=Ps,throats=Ts)
>>>>>>> 2dfb012b

# =============================================================================
'''Build Phases'''
# =============================================================================
air = op.Phases.Air(network=pn, name='air')
water = op.Phases.Water(network=pn, name='water')

# =============================================================================
'''Build Physics'''
# =============================================================================
Ps = pn.pores()
Ts = pn.throats()
phys_water = op.Physics.Standard(network=pn, phase=water, pores=Ps, throats=Ts)
f = op.Physics.models.capillary_pressure.static_pressure
phys_water.models.add(propname='pore.static_pressure',
                      model=f,
                      regen_mode='deferred')
phys_air = op.Physics.Standard(network=pn, phase=air, pores=Ps, throats=Ts)

# =============================================================================
'''Begin Simulations'''
# =============================================================================

# -----------------------------------------------------------------------------
'''Perform Invasion Percolation'''
# -----------------------------------------------------------------------------
IP = op.Algorithms.InvasionPercolationDrying(network=pn)
IP.setup(invading_phase=air, defending_phase=water)
IP.set_inlets(pores=pn.pores('front'))

D = op.Algorithms.FickianDiffusion(network=pn, phase=air)
Ps_in = pn.pores('front')

ims = []
fig = plt.figure()
i = 0
while sp.sum(IP['pore.invaded'] == -1) > 0:
    # Calculate the diffusion of vapor given the existing invasion pattern
    Ps_out = pn.toindices(IP['pore.invaded'] == -1)
    Ps_in = pn.pores('front')
    D.set_boundary_conditions(pores=Ps_out,
                              bcvalue=0.5,
                              bctype='Dirichlet',
                              mode='overwrite')
    D.set_boundary_conditions(pores=Ps_in,
                              bcvalue=0.1,
                              bctype='Dirichlet',
                              mode='merge')
    D.run()

    # Update the invasion pattern based on vapor loss from each cluster
    qs = IP.queues
    for qnum in range(len(qs)):
        print(str(qnum)+' : ', end='')
        r = sp.absolute(D.rate(pores=IP['pore.queue_number'] == qnum))
        IP.run2(queue=qs[qnum], volume=r*6000)
    IP.qregen()

    # Create image and store for making an animation
    im = sp.copy(D['pore.air_mole_fraction'])
    im[Ps_out] = sp.nan
    im = pn.asarray(im)[:, :, 0]
    ims.append((plt.imshow(im, interpolation='none'),))
    # Purge diffusion object, so it can be restarted (fix this)
    i += 1

im_ani = animation.ArtistAnimation(fig,
                                   ims,
                                   interval=50,
                                   repeat_delay=3000,
                                   blit=True)

<<<<<<< HEAD
Writer = animation.writers['ffmpeg']
writer = Writer(fps=15, metadata=dict(artist='Me'), bitrate=1800)
# im_ani.save('test2.mp4', writer=writer)

=======
#------------------------------------------------------------------------------
'''Export to VTK'''
#------------------------------------------------------------------------------
op.export()

print("sim time:" + str(time.time()-st))
>>>>>>> 2dfb012b
<|MERGE_RESOLUTION|>--- conflicted
+++ resolved
@@ -1,129 +1,97 @@
-import OpenPNM as op
-<<<<<<< HEAD
-import scipy as sp
-import matplotlib.pyplot as plt
-import matplotlib.animation as animation
-
-print('-----> Using OpenPNM version: '+op.__version__)
-ctrl = op.Base.Controller()
-ctrl.loglevel = 30
-
-# =============================================================================
-=======
-import time
-st = time.time()
-from OpenPNM.Geometry import models as gm
-#==============================================================================
->>>>>>> 2dfb012b
-'''Build Topological Network'''
-# =============================================================================
-pn = op.Network.Cubic(shape=[50, 30, 1], spacing=1, name='net')
-
-# =============================================================================
-'''Build Geometry'''
-<<<<<<< HEAD
-# =============================================================================
-geom = op.Geometry.Toray090(network=pn, pores=pn.Ps, throats=pn.Ts)
-geom.models['pore.seed']['seed'] = 0
-geom['pore.seed'] = geom.models['pore.seed'].regenerate()
-del geom.models['pore.diameter']
-geom['pore.diameter'] = geom['pore.seed'].copy()
-geom.models.add(propname='throat.diameter',
-                model=op.Geometry.models.throat_misc.neighbor,
-                mode='min')
-geom.models.regenerate()
-=======
-#==============================================================================
-Ps = pn.pores('boundary',mode='not')
-Ts = pn.find_neighbor_throats(pores=Ps,mode='intersection',flatten=True)
-geom = op.Geometry.Toray090(network=pn,pores=Ps,throats=Ts)
-geom.models.add(propname='throat.length',model=gm.throat_length.straight)
-Ps = pn.pores('boundary')
-Ts = pn.find_neighbor_throats(pores=Ps,mode='not_intersection')
-boun = op.Geometry.Boundary(network=pn,pores=Ps,throats=Ts)
->>>>>>> 2dfb012b
-
-# =============================================================================
-'''Build Phases'''
-# =============================================================================
-air = op.Phases.Air(network=pn, name='air')
-water = op.Phases.Water(network=pn, name='water')
-
-# =============================================================================
-'''Build Physics'''
-# =============================================================================
-Ps = pn.pores()
-Ts = pn.throats()
-phys_water = op.Physics.Standard(network=pn, phase=water, pores=Ps, throats=Ts)
-f = op.Physics.models.capillary_pressure.static_pressure
-phys_water.models.add(propname='pore.static_pressure',
-                      model=f,
-                      regen_mode='deferred')
-phys_air = op.Physics.Standard(network=pn, phase=air, pores=Ps, throats=Ts)
-
-# =============================================================================
-'''Begin Simulations'''
-# =============================================================================
-
-# -----------------------------------------------------------------------------
-'''Perform Invasion Percolation'''
-# -----------------------------------------------------------------------------
-IP = op.Algorithms.InvasionPercolationDrying(network=pn)
-IP.setup(invading_phase=air, defending_phase=water)
-IP.set_inlets(pores=pn.pores('front'))
-
-D = op.Algorithms.FickianDiffusion(network=pn, phase=air)
-Ps_in = pn.pores('front')
-
-ims = []
-fig = plt.figure()
-i = 0
-while sp.sum(IP['pore.invaded'] == -1) > 0:
-    # Calculate the diffusion of vapor given the existing invasion pattern
-    Ps_out = pn.toindices(IP['pore.invaded'] == -1)
-    Ps_in = pn.pores('front')
-    D.set_boundary_conditions(pores=Ps_out,
-                              bcvalue=0.5,
-                              bctype='Dirichlet',
-                              mode='overwrite')
-    D.set_boundary_conditions(pores=Ps_in,
-                              bcvalue=0.1,
-                              bctype='Dirichlet',
-                              mode='merge')
-    D.run()
-
-    # Update the invasion pattern based on vapor loss from each cluster
-    qs = IP.queues
-    for qnum in range(len(qs)):
-        print(str(qnum)+' : ', end='')
-        r = sp.absolute(D.rate(pores=IP['pore.queue_number'] == qnum))
-        IP.run2(queue=qs[qnum], volume=r*6000)
-    IP.qregen()
-
-    # Create image and store for making an animation
-    im = sp.copy(D['pore.air_mole_fraction'])
-    im[Ps_out] = sp.nan
-    im = pn.asarray(im)[:, :, 0]
-    ims.append((plt.imshow(im, interpolation='none'),))
-    # Purge diffusion object, so it can be restarted (fix this)
-    i += 1
-
-im_ani = animation.ArtistAnimation(fig,
-                                   ims,
-                                   interval=50,
-                                   repeat_delay=3000,
-                                   blit=True)
-
-<<<<<<< HEAD
-Writer = animation.writers['ffmpeg']
-writer = Writer(fps=15, metadata=dict(artist='Me'), bitrate=1800)
-# im_ani.save('test2.mp4', writer=writer)
-
-=======
-#------------------------------------------------------------------------------
-'''Export to VTK'''
-#------------------------------------------------------------------------------
-op.export()
-
-print("sim time:" + str(time.time()-st))
->>>>>>> 2dfb012b
+import OpenPNM as op
+import time
+st = time.time()
+from OpenPNM.Geometry import models as gm
+#==============================================================================
+'''Build Topological Network'''
+#==============================================================================
+pn = op.Network.Cubic(shape=[5,6,7],spacing=0.0001,name='net')
+pn.add_boundaries()
+
+#==============================================================================
+'''Build Geometry'''
+#==============================================================================
+Ps = pn.pores('boundary',mode='not')
+Ts = pn.find_neighbor_throats(pores=Ps,mode='intersection',flatten=True)
+geom = op.Geometry.Toray090(network=pn,pores=Ps,throats=Ts)
+geom.models.add(propname='throat.length',model=gm.throat_length.straight)
+Ps = pn.pores('boundary')
+Ts = pn.find_neighbor_throats(pores=Ps,mode='not_intersection')
+boun = op.Geometry.Boundary(network=pn,pores=Ps,throats=Ts)
+
+#==============================================================================
+'''Build Phases'''
+#==============================================================================
+air = op.Phases.Air(network=pn,name='air')
+air['pore.Dac'] = 1e-7  # Add custom properties directly
+water = op.Phases.Water(network=pn,name='water')
+
+#==============================================================================
+'''Build Physics'''
+#==============================================================================
+Ps = pn.pores()
+Ts = pn.throats()
+phys_water = op.Physics.Standard(network=pn,phase=water,pores=Ps,throats=Ts)
+phys_air = op.Physics.Standard(network=pn,phase=air,pores=Ps,throats=Ts)
+#Add some additional models to phys_air
+phys_air.models.add(model=op.Physics.models.diffusive_conductance.bulk_diffusion,
+                    propname='throat.gdiff_ac',
+                    pore_diffusivity='pore.Dac')
+
+#==============================================================================
+'''Begin Simulations'''
+#==============================================================================
+'''Perform a Drainage Experiment (OrdinaryPercolation)'''
+#------------------------------------------------------------------------------
+OP_1 = op.Algorithms.OrdinaryPercolation(network=pn,invading_phase=water,defending_phase=air)
+Ps = pn.pores(labels=['bottom_boundary'])
+OP_1.run(inlets=Ps)
+OP_1.return_results(Pc=7000)
+
+#------------------------------------------------------------------------------
+'''Perform Invasion Percolation'''
+#------------------------------------------------------------------------------
+inlets = pn.pores('bottom_boundary')
+outlets = pn.pores('top_boundary')
+IP_1 = op.Algorithms.InvasionPercolation(network=pn,name='IP_1')
+IP_1.run(phase=water,inlets=inlets)
+IP_1.return_results()
+
+#------------------------------------------------------------------------------
+'''Perform Fickian Diffusion'''
+#------------------------------------------------------------------------------
+alg = op.Algorithms.FickianDiffusion(network=pn,phase=air)
+# Assign Dirichlet boundary conditions to top and bottom surface pores
+BC1_pores = pn.pores('right_boundary')
+alg.set_boundary_conditions(bctype='Dirichlet', bcvalue=0.6, pores=BC1_pores)
+BC2_pores = pn.pores('left_boundary')
+alg.set_boundary_conditions(bctype='Dirichlet', bcvalue=0.4, pores=BC2_pores)
+#Add new model to air's physics that accounts for water occupancy
+phys_air.models.add(model=op.Physics.models.multiphase.conduit_conductance,
+                    propname='throat.conduit_diffusive_conductance',
+                    throat_conductance='throat.diffusive_conductance',
+                    throat_occupancy='throat.occupancy',
+                    pore_occupancy='pore.occupancy',
+                    mode='strict',
+                    factor=0)
+#Use desired diffusive_conductance in the diffusion calculation (conductance for the dry network or water-filled network)
+alg.run(conductance='throat.diffusive_conductance')
+alg.return_results()
+Deff = alg.calc_eff_diffusivity()
+
+try:
+    # this creates a time step x num_pores, which is what the animated object needs
+    inv_seq = water['pore.IP_inv_seq'].squeeze()
+    history = []
+    for i in sorted(set(inv_seq)):
+      history.append( (inv_seq != 0) & (inv_seq < i) )
+
+except Exception as e:
+    pass
+
+#------------------------------------------------------------------------------
+'''Export to VTK'''
+#------------------------------------------------------------------------------
+op.export()
+
+print("sim time:" + str(time.time()-st))